--- conflicted
+++ resolved
@@ -1,177 +1,177 @@
 
-try:
-    from graphserver.gsdll import lgs, libc, cproperty, ccast, CShadow, instantiate, PayloadMethodTypes
-except ImportError:
-    #so I can run this script from the same folder
-    from gsdll import lgs, libc, cproperty, ccast, CShadow, instantiate, PayloadMethodTypes
-from ctypes import string_at, byref, c_int, c_long, c_size_t, c_char_p, c_double, c_void_p, py_object, c_float
-from ctypes import Structure, pointer, cast, POINTER, addressof
-from _ctypes import Py_INCREF, Py_DECREF
-from time import asctime, gmtime
-from time import time as now
-import pytz
-import calendar
-from util import TimeHelpers
-
-def indent( a, n ):
-    return "\n".join( [" "*n+x for x in a.split("\n")] )
-        
-#TODO this is probably defined somewhere else, too
-def unparse_secs(secs):
-    return "%02d:%02d:%02d"%(secs/3600, (secs%3600)/60, secs%60)
-
+try:
+    from graphserver.gsdll import lgs, libc, cproperty, ccast, CShadow, instantiate, PayloadMethodTypes
+except ImportError:
+    #so I can run this script from the same folder
+    from gsdll import lgs, libc, cproperty, ccast, CShadow, instantiate, PayloadMethodTypes
+from ctypes import string_at, byref, c_int, c_long, c_size_t, c_char_p, c_double, c_void_p, py_object, c_float
+from ctypes import Structure, pointer, cast, POINTER, addressof
+from _ctypes import Py_INCREF, Py_DECREF
+from time import asctime, gmtime
+from time import time as now
+import pytz
+import calendar
+from util import TimeHelpers
+
+def indent( a, n ):
+    return "\n".join( [" "*n+x for x in a.split("\n")] )
+        
+#TODO this is probably defined somewhere else, too
+def unparse_secs(secs):
+    return "%02d:%02d:%02d"%(secs/3600, (secs%3600)/60, secs%60)
+
+"""
+
+These classes map C structs to Python Ctypes Structures.
+
+"""
+
+class Collapsable:
+    def collapse(self, state):
+        return self._ccollapse(self.soul, state.soul)
+    
+    def collapse_back(self,state):
+        return self._ccollapse_back(self.soul, state.soul)
+
+class Walkable:
+    """ Implements the walkable interface. """
+    def walk(self, state, walk_options):
+        return State.from_pointer(self._cwalk(self.soul, state.soul, walk_options.soul))
+        
+    def walk_back(self, state, walk_options):
+        return State.from_pointer(self._cwalk_back(self.soul, state.soul, walk_options.soul))
+
+"""
+
+CType Definitions
+
+"""
+
+ServiceIdType = c_int
+
+"""
+
+Class Definitions
+
 """
-
-These classes map C structs to Python Ctypes Structures.
-
-"""
-
-class Collapsable:
-    def collapse(self, state):
-        return self._ccollapse(self.soul, state.soul)
-    
-    def collapse_back(self,state):
-        return self._ccollapse_back(self.soul, state.soul)
-
-class Walkable:
-    """ Implements the walkable interface. """
-    def walk(self, state, walk_options):
-        return State.from_pointer(self._cwalk(self.soul, state.soul, walk_options.soul))
-        
-    def walk_back(self, state, walk_options):
-        return State.from_pointer(self._cwalk_back(self.soul, state.soul, walk_options.soul))
-
-"""
-
-CType Definitions
-
-"""
-
-ServiceIdType = c_int
-
-"""
-
-Class Definitions
-
-"""
-
-#=============================================================================#
-# Core Graph Classes                                                          #
-#=============================================================================#
-
-class Graph(CShadow):
-    
-    size = cproperty(lgs.gSize, c_long)
-    
-    def __init__(self, numagencies=1):
-        self.soul = self._cnew()
-        self.numagencies = numagencies #a central point that keeps track of how large the list of calendards need ot be in the state variables.
-        
-    def destroy(self, free_vertex_payloads=1, free_edge_payloads=1):
-        #void gDestroy( Graph* this, int free_vertex_payloads, int free_edge_payloads );
-        self.check_destroyed()
-        
-        self._cdel(self.soul, free_vertex_payloads, free_edge_payloads)
-        self.soul = None
-            
-    def add_vertex(self, label):
-        #Vertex* gAddVertex( Graph* this, char *label );
-        self.check_destroyed()
-        
-        return self._cadd_vertex(self.soul, label)
-        
-    def get_vertex(self, label):
-        #Vertex* gGetVertex( Graph* this, char *label );
-        self.check_destroyed()
-        
-        return self._cget_vertex(self.soul, label)
-        
-    def add_edge( self, fromv, tov, payload ):
-        #Edge* gAddEdge( Graph* this, char *from, char *to, EdgePayload *payload );
-        self.check_destroyed()
-        
-        return self._cadd_edge( self.soul, fromv, tov, payload.soul )
-    
-    @property
-    def vertices(self):
-        self.check_destroyed()
-        
-        count = c_int()
-        p_va = lgs.gVertices(self.soul, byref(count))
-        verts = []
-        arr = cast(p_va, POINTER(c_void_p)) # a bit of necessary voodoo
-        for i in range(count.value):
-            v = Vertex.from_pointer(arr[i])
-            verts.append(v)
-        return verts
+
+#=============================================================================#
+# Core Graph Classes                                                          #
+#=============================================================================#
+
+class Graph(CShadow):
+    
+    size = cproperty(lgs.gSize, c_long)
+    
+    def __init__(self, numagencies=1):
+        self.soul = self._cnew()
+        self.numagencies = numagencies #a central point that keeps track of how large the list of calendards need ot be in the state variables.
+        
+    def destroy(self, free_vertex_payloads=1, free_edge_payloads=1):
+        #void gDestroy( Graph* this, int free_vertex_payloads, int free_edge_payloads );
+        self.check_destroyed()
+        
+        self._cdel(self.soul, free_vertex_payloads, free_edge_payloads)
+        self.soul = None
+            
+    def add_vertex(self, label):
+        #Vertex* gAddVertex( Graph* this, char *label );
+        self.check_destroyed()
+        
+        return self._cadd_vertex(self.soul, label)
+        
+    def get_vertex(self, label):
+        #Vertex* gGetVertex( Graph* this, char *label );
+        self.check_destroyed()
+        
+        return self._cget_vertex(self.soul, label)
+        
+    def add_edge( self, fromv, tov, payload ):
+        #Edge* gAddEdge( Graph* this, char *from, char *to, EdgePayload *payload );
+        self.check_destroyed()
+        
+        return self._cadd_edge( self.soul, fromv, tov, payload.soul )
+    
+    @property
+    def vertices(self):
+        self.check_destroyed()
+        
+        count = c_int()
+        p_va = lgs.gVertices(self.soul, byref(count))
+        verts = []
+        arr = cast(p_va, POINTER(c_void_p)) # a bit of necessary voodoo
+        for i in range(count.value):
+            v = Vertex.from_pointer(arr[i])
+            verts.append(v)
+        return verts
     
     def add_vertices(self, vs):
         a = (c_char_p * len(vs))()
         for i, v in enumerate(vs):
             a[i] = str(v)
         lgs.gAddVertices(self.soul, a, len(vs))
-    
-    @property
-    def edges(self):
-        self.check_destroyed()
-        
-        edges = []
-        for vertex in self.vertices:
-            o = vertex.outgoing
-            if not o: continue
-            for e in o:
-                edges.append(e)
-        return edges    
-    
-    def shortest_path_tree(self, fromv, tov, initstate, walk_options=None, maxtime=2000000000):
-        #Graph* gShortestPathTree( Graph* this, char *from, char *to, State* init_state )
-        self.check_destroyed()
+    
+    @property
+    def edges(self):
+        self.check_destroyed()
+        
+        edges = []
+        for vertex in self.vertices:
+            o = vertex.outgoing
+            if not o: continue
+            for e in o:
+                edges.append(e)
+        return edges    
+    
+    def shortest_path_tree(self, fromv, tov, initstate, walk_options=None, maxtime=2000000000):
+        #Graph* gShortestPathTree( Graph* this, char *from, char *to, State* init_state )
+        self.check_destroyed()
         if not tov:
-            tov = "*bogus^*^vertex*"
-        
-        if walk_options is None:
-            walk_options = WalkOptions()
-            ret = self._cshortest_path_tree( self.soul, fromv, tov, initstate.soul, walk_options.soul, c_long(maxtime) )
-            walk_options.destroy()
-            return ret
-        else:
-            return self._cshortest_path_tree( self.soul, fromv, tov, initstate.soul, walk_options.soul, c_long(maxtime) )
-        
-    def shortest_path_tree_retro(self, fromv, tov, finalstate, walk_options=None, mintime=0):
-        #Graph* gShortestPathTree( Graph* this, char *from, char *to, State* init_state )
-        self.check_destroyed()
+            tov = "*bogus^*^vertex*"
+        
+        if walk_options is None:
+            walk_options = WalkOptions()
+            ret = self._cshortest_path_tree( self.soul, fromv, tov, initstate.soul, walk_options.soul, c_long(maxtime) )
+            walk_options.destroy()
+            return ret
+        else:
+            return self._cshortest_path_tree( self.soul, fromv, tov, initstate.soul, walk_options.soul, c_long(maxtime) )
+        
+    def shortest_path_tree_retro(self, fromv, tov, finalstate, walk_options=None, mintime=0):
+        #Graph* gShortestPathTree( Graph* this, char *from, char *to, State* init_state )
+        self.check_destroyed()
         if not fromv:
-            fromv = "*bogus^*^vertex*"
-            
-        if walk_options is None:
-            walk_options = WalkOptions()
-            ret = self._cshortest_path_tree_retro( self.soul, fromv, tov, finalstate.soul, walk_options.soul, c_long(mintime) )
-            walk_options.destroy()
-            return ret
-        else:
-            return self._cshortest_path_tree_retro( self.soul, fromv, tov, finalstate.soul, walk_options.soul, c_long(mintime) )
-
-    def to_dot(self):
-        self.check_destroyed()
-        
-        ret = "digraph G {"
-        for e in self.edges:
-            ret += "    %s -> %s;\n" % (e.from_v.label, e.to_v.label)
-        return ret + "}"
-
-class ShortestPathTree(Graph):
-    def path(self, destination):
-        path_vertices, path_edges = self.path_retro(destination)
-        
-        if path_vertices is None:
-            return (None,None)
-        
-        path_vertices.reverse()
-        path_edges.reverse()
-        
-        return (path_vertices, path_edges)
-        
-    def path_retro(self,origin):
+            fromv = "*bogus^*^vertex*"
+            
+        if walk_options is None:
+            walk_options = WalkOptions()
+            ret = self._cshortest_path_tree_retro( self.soul, fromv, tov, finalstate.soul, walk_options.soul, c_long(mintime) )
+            walk_options.destroy()
+            return ret
+        else:
+            return self._cshortest_path_tree_retro( self.soul, fromv, tov, finalstate.soul, walk_options.soul, c_long(mintime) )
+
+    def to_dot(self):
+        self.check_destroyed()
+        
+        ret = "digraph G {"
+        for e in self.edges:
+            ret += "    %s -> %s;\n" % (e.from_v.label, e.to_v.label)
+        return ret + "}"
+
+class ShortestPathTree(Graph):
+    def path(self, destination):
+        path_vertices, path_edges = self.path_retro(destination)
+        
+        if path_vertices is None:
+            return (None,None)
+        
+        path_vertices.reverse()
+        path_edges.reverse()
+        
+        return (path_vertices, path_edges)
+        
+    def path_retro(self,origin):
         self.check_destroyed()
         
         t = now()
@@ -194,99 +194,88 @@
         libc.free(ptr)
         
         return (pv, pe)
-        
-<<<<<<< HEAD
-=======
-        while len(curr.incoming) != 0:
-            edge_in = curr.incoming[0]
-            path_edges.append( edge_in )
-            curr = edge_in.from_v
-            path_vertices.append( curr )
-    
-        return (path_vertices, path_edges)
+        
+    def set_thicknesses(self, root_label):
+        lgs.gSetThicknesses( c_void_p(self.soul), c_char_p(root_label) )
 
-    def set_thicknesses(self, root_label):
-        lgs.gSetThicknesses( c_void_p(self.soul), c_char_p(root_label) )
-
->>>>>>> aa977e28
-    def destroy(self):
-        #destroy the vertex State instances, but not the edge EdgePayload instances, as they're owned by the parent graph
-        super(ShortestPathTree, self).destroy(1, 0)
-
-class State(CShadow):
-    
-    def __init__(self, n_agencies, time=None):
-        if time is None:
-            time = now()
-        self.soul = self._cnew(n_agencies, long(time))
-        
-    def service_period(self, agency):
-        soul = lgs.stateServicePeriod( self.soul, agency )
-        return ServicePeriod.from_pointer( soul )
-        
-    def set_service_period(self, agency, sp):
-        if agency>self.num_agencies-1:
-            raise Exception("Agency index %d out of bounds"%agency)
-        
-        lgs.stateSetServicePeriod( self.soul, c_int(agency), sp.soul)
-        
-    def destroy(self):
-        self.check_destroyed()
-        
-        self._cdel(self.soul)
-        self.soul = None
-    
-    def __copy__(self):
-        self.check_destroyed()
-        
-        return self._ccopy(self.soul)
-    
-    def clone(self):
-        self.check_destroyed()
-        
-        return self.__copy__()
-    
-    def __str__(self):
-        self.check_destroyed()
-        
-        return self.to_xml()
-
-    def to_xml(self):
-        self.check_destroyed()  
-        
-        ret = "<state time='%d' weight='%s' dist_walked='%s' " \
-              "num_transfers='%s' prev_edge_type='%s' prev_edge_name='%s' trip_id='%s'>" % \
-               (self.time,
-               self.weight,
-               self.dist_walked,
-              self.num_transfers,
-               self.prev_edge_type,
-               self.prev_edge_name,
-               self.trip_id)
-        for i in range(self.num_agencies):
-            if self.service_period(i) is not None:
-                ret += self.service_period(i).to_xml()
-        return ret + "</state>"
-        
-    time           = cproperty(lgs.stateGetTime, c_long, setter=lgs.stateSetTime)
-    weight         = cproperty(lgs.stateGetWeight, c_long, setter=lgs.stateSetWeight)
-    dist_walked    = cproperty(lgs.stateGetDistWalked, c_double, setter=lgs.stateSetDistWalked)
-    num_transfers  = cproperty(lgs.stateGetNumTransfers, c_int, setter=lgs.stateSetNumTransfers)
-    prev_edge_type = cproperty(lgs.stateGetPrevEdgeType, c_int, setter=lgs.stateSetPrevEdgeType) # should not use: setter=lgs.stateSetPrevEdgeType)
-    prev_edge_name = cproperty(lgs.stateGetPrevEdgeName, c_char_p, setter=lgs.stateSetPrevEdgeName)
-    num_agencies     = cproperty(lgs.stateGetNumAgencies, c_int)
-    trip_id          = cproperty(lgs.stateGetTripId, c_char_p)
-    
-class WalkOptions(CShadow):
-    
-    def __init__(self):
-        self.soul = self._cnew()
-        
-    def destroy(self):
-        self.check_destroyed()
-        
-        self._cdel(self.soul)
-        self.soul = None
+    def destroy(self):
+        #destroy the vertex State instances, but not the edge EdgePayload instances, as they're owned by the parent graph
+        super(ShortestPathTree, self).destroy(1, 0)
+
+class State(CShadow):
+    
+    def __init__(self, n_agencies, time=None):
+        if time is None:
+            time = now()
+        self.soul = self._cnew(n_agencies, long(time))
+        
+    def service_period(self, agency):
+        soul = lgs.stateServicePeriod( self.soul, agency )
+        return ServicePeriod.from_pointer( soul )
+        
+    def set_service_period(self, agency, sp):
+        if agency>self.num_agencies-1:
+            raise Exception("Agency index %d out of bounds"%agency)
+        
+        lgs.stateSetServicePeriod( self.soul, c_int(agency), sp.soul)
+        
+    def destroy(self):
+        self.check_destroyed()
+        
+        self._cdel(self.soul)
+        self.soul = None
+    
+    def __copy__(self):
+        self.check_destroyed()
+        
+        return self._ccopy(self.soul)
+    
+    def clone(self):
+        self.check_destroyed()
+        
+        return self.__copy__()
+    
+    def __str__(self):
+        self.check_destroyed()
+        
+        return self.to_xml()
+
+    def to_xml(self):
+        self.check_destroyed()  
+        
+        ret = "<state time='%d' weight='%s' dist_walked='%s' " \
+              "num_transfers='%s' prev_edge_type='%s' prev_edge_name='%s' trip_id='%s'>" % \
+               (self.time,
+               self.weight,
+               self.dist_walked,
+              self.num_transfers,
+               self.prev_edge_type,
+               self.prev_edge_name,
+               self.trip_id)
+        for i in range(self.num_agencies):
+            if self.service_period(i) is not None:
+                ret += self.service_period(i).to_xml()
+        return ret + "</state>"
+        
+    time           = cproperty(lgs.stateGetTime, c_long, setter=lgs.stateSetTime)
+    weight         = cproperty(lgs.stateGetWeight, c_long, setter=lgs.stateSetWeight)
+    dist_walked    = cproperty(lgs.stateGetDistWalked, c_double, setter=lgs.stateSetDistWalked)
+    num_transfers  = cproperty(lgs.stateGetNumTransfers, c_int, setter=lgs.stateSetNumTransfers)
+    prev_edge_type = cproperty(lgs.stateGetPrevEdgeType, c_int, setter=lgs.stateSetPrevEdgeType) # should not use: setter=lgs.stateSetPrevEdgeType)
+    prev_edge_name = cproperty(lgs.stateGetPrevEdgeName, c_char_p, setter=lgs.stateSetPrevEdgeName)
+    num_agencies     = cproperty(lgs.stateGetNumAgencies, c_int)
+    trip_id          = cproperty(lgs.stateGetTripId, c_char_p)
+    
+class WalkOptions(CShadow):
+    
+    def __init__(self):
+        self.soul = self._cnew()
+        
+    def destroy(self):
+        self.check_destroyed()
+        
+        self._cdel(self.soul)
+        self.soul = None
         
     @classmethod
     def from_pointer(cls, ptr):
@@ -296,552 +285,552 @@
         ret = instantiate(cls)
         ret.soul = ptr
         return ret
- 
-    transfer_penalty = cproperty(lgs.woGetTransferPenalty, c_int, setter=lgs.woSetTransferPenalty)
-    walking_speed = cproperty(lgs.woGetWalkingSpeed, c_float, setter=lgs.woSetWalkingSpeed)
-    walking_reluctance = cproperty(lgs.woGetWalkingReluctance, c_float, setter=lgs.woSetWalkingReluctance)
-    max_walk = cproperty(lgs.woGetMaxWalk, c_int, setter=lgs.woSetMaxWalk)
-    walking_overage = cproperty(lgs.woGetWalkingOverage, c_float, setter=lgs.woSetWalkingOverage)
-
-class Vertex(CShadow):
-    
-    label = cproperty(lgs.vGetLabel, c_char_p)
-    degree_in = cproperty(lgs.vDegreeIn, c_int)
-    degree_out = cproperty(lgs.vDegreeOut, c_int)
-    
-    def __init__(self,label):
-        self.soul = self._cnew(label)
-        
-    def destroy(self):
-        #void vDestroy(Vertex* this, int free_vertex_payload, int free_edge_payloads) ;
-        # TODO - support parameterization?
-        
-        self.check_destroyed()
-        self._cdel(self.soul, 1, 1)
-        self.soul = None
-    
-    def to_xml(self):
-        self.check_destroyed()
-        return "<Vertex degree_out='%s' degree_in='%s' label='%s'/>" % (self.degree_out, self.degree_in, self.label)
-    
-    def __str__(self):
-        self.check_destroyed()
-        return self.to_xml()
-
-    @property
-    def outgoing(self):
-        self.check_destroyed()
-        return self._edges(self._coutgoing_edges)
-        
-    @property
-    def incoming(self):
-        self.check_destroyed()
-        return self._edges(self._cincoming_edges)
-    
-    @property
-    def payload(self):
-        self.check_destroyed()
-        return self._cpayload(self.soul)
-
-    def _edges(self, method, index = -1):
-        self.check_destroyed()
-        e = []
-        node = method(self.soul)
-        if not node: 
-            if index == -1:
-                return e
-            else: 
-                print "return none1"
-                return None
-        i = 0
-        while node:
-            if index != -1 and i == index:
-                return node.data
-            e.append(node.data)
-            node = node.next
-            i = i+1
-        if index == -1:
-            return e
-        return None
-
-    def get_outgoing_edge(self,i):
-        self.check_destroyed()
-        return self._edges(self._coutgoing_edges, i)
-        
-    def get_incoming_edge(self,i):
-        self.check_destroyed()
-        return self._edges(self._cincoming_edges, i)
-
-class Edge(CShadow, Walkable):
-    def __init__(self, from_v, to_v, payload):
-        #Edge* eNew(Vertex* from, Vertex* to, EdgePayload* payload);
-        self.soul = self._cnew(from_v.soul, to_v.soul, payload.soul)
-    
-    def __str__(self):
-        return self.to_xml()
-        
-    def to_xml(self):
-        return "<Edge>%s</Edge>" % (self.payload)
-        
-    @property
-    def from_v(self):
-        return self._cfrom_v(self.soul)
-        
-    @property
-    def to_v(self):
-        return self._cto_v(self.soul)
-        
-    @property
-    def payload(self):
-        return self._cpayload(self.soul)
-        
-    def walk(self, state, walk_options):
-        return self._cwalk(self.soul, state.soul, walk_options.soul)
-        
-    thickness = cproperty(lgs.eGetThickness, c_long, setter=lgs.eSetThickness)
-
-
-class ListNode(CShadow):
-    @property
-    def data(self):
-        return self._cdata(self.soul)
-    
-    @property
-    def next(self):
-        return self._cnext(self.soul)
-
-            
-class EdgePayload(CShadow, Walkable):
-    def __init__(self):
-        if self.__class__ == EdgePayload:
-            raise "EdgePayload is an abstract type."
-    
-    def destroy(self):
-        self.check_destroyed()
-        
-        self._cdel(self.soul)
-        self.soul = None
-        
-    def __str__(self):
-        return self.to_xml()
-
-    def to_xml(self):
-        self.check_destroyed()
-        return "<abstractedgepayload type='%s'/>" % self.type
-    
-    type = cproperty(lgs.epGetType, c_int)
-    
-    @classmethod
-    def from_pointer(cls, ptr):
-        """ Overrides the default behavior to return the appropriate subtype."""
-        if ptr is None:
-            return None
-        
-        payloadtype = EdgePayload._subtypes[EdgePayload._cget_type(ptr)]
-        if payloadtype is GenericPyPayload:
-            p = lgs.cpSoul(ptr)
-            # this is required to prevent garbage collection of the object
-            Py_INCREF(p)
-            return p
-        ret = instantiate(payloadtype)
-        ret.soul = ptr
-        return ret
-
-
-def failsafe(return_arg_num_on_failure):
-    """ Decorator to prevent segfaults during failed callbacks."""
-    def deco(func):
-        def safe(*args):
-            try:
-                return func(*args)
-            except:
-                import traceback, sys            
-                sys.stderr.write("ERROR: Exception during callback ")
-                try:
-                    sys.stderr.write("%s\n" % (map(str, args)))
-                except:
-                    pass
-                traceback.print_exc()
-                return args[return_arg_num_on_failure]
-        return safe
-    return deco
-
-class GenericPyPayload(EdgePayload):
-    """ This class is the base type for custom payloads created in Python.  
-        Subclasses can override the *_impl methods, which will be invoked through
-        C callbacks. """
-        
-    def __init__(self):
-        """ Children MUST call this method to properly 
-            register themselves in C world. """
-        self.soul = self._cnew(py_object(self),self._cmethods)
-        self.name = self.__class__.__name__
-        # required to keep this object around in the C world
-        Py_INCREF(self)
-
-    def to_xml(self):
-        return "<pypayload type='%s' class='%s'/>" % (self.type, self.__class__.__name__)
-
-    """ These methods are the public interface, BUT should not be overridden by subclasses 
-        - subclasses should override the *_impl methods instead.""" 
-    @failsafe(1)
-    def walk(self, state, walkoptions):
-        s = state.clone()
-        s.prev_edge_name = self.name
-        return self.walk_impl(s, walkoptions)
-    
-    @failsafe(1)
-    def walk_back(self, state, walkoptions):
-        s = state.clone()
-        s.prev_edge_name = self.name
-        return self.walk_back_impl(s, walkoptions)
-
-    @failsafe(0)
-    def collapse(self, state):
-        return self.collapse_impl(state)
-
-    @failsafe(0)
-    def collapse_back(self, state):
-        return self.collapse_back_impl(state)
-     
-    """ These methods should be overridden by subclasses as deemed fit. """
-    def walk_impl(self, state, walkoptions):
-        return state
-
-    def walk_back_impl(self, state, walkoptions):
-        return state
-
-    def collapse_impl(self, state):
-        return self
-
-    def collapse_back_impl(self, state):
-        return self
-
-    """ These methods provide the interface from the C world to py method implementation. """
-    def _cwalk(self, stateptr, walkoptionsptr):
-        return self.walk(State.from_pointer(stateptr), WalkOptions.from_pointer(walkoptionsptr)).soul
-
-    def _cwalk_back(self, stateptr, walkoptionsptr):
-        return self.walk_back(State.from_pointer(stateptr), WalkOptions.from_pointer(walkoptionsptr)).soul
-
-    def _ccollapse(self, stateptr):
-        return self.collapse(State.from_pointer(stateptr)).soul
-
-    def _ccollapse_back(self, stateptr):
-        return self.collapse_back(State.from_pointer(stateptr)).soul
-
-    def _cfree(self):
-        #print "Freeing %s..." % self
-        # After this is freed in the C world, this can be freed
-        Py_DECREF(self)
-        self.soul = None
-        
-        
-        
-    _cmethodptrs = [PayloadMethodTypes.destroy(_cfree),
-                    PayloadMethodTypes.walk(_cwalk),
-                    PayloadMethodTypes.walk_back(_cwalk_back),
-                    PayloadMethodTypes.collapse(_ccollapse),
-                    PayloadMethodTypes.collapse_back(_ccollapse_back)]
-
-    _cmethods = lgs.defineCustomPayloadType(*_cmethodptrs)
-
- 
-class NoOpPyPayload(GenericPyPayload):
-    def __init__(self, num):
-        self.num = num
-        super(NoOpPyPayload,self).__init__()
-    
-    """ Dummy class."""
-    def walk_impl(self, state, walkopts):
-        print "%s walking..." % self
-        
-    def walk_back_impl(self, state, walkopts):
-        print "%s walking back..." % self
-        
-        
-    def to_xml(self):
-        return "<NoOpPyPayload type='%s' num='%s'/>" % (self.type, self.num)
-    
-#=============================================================================#
-# Edge Type Support Classes                                                   #
-#=============================================================================#
-
-class ServicePeriod(CShadow):   
-
-    begin_time = cproperty(lgs.spBeginTime, c_long)
-    end_time = cproperty(lgs.spEndTime, c_long)
-
-    def __init__(self, begin_time, end_time, service_ids):
-        n, sids = ServicePeriod._py2c_service_ids(service_ids)
-        self.soul = self._cnew(begin_time, end_time, n, sids)
-    
-    @property
-    def service_ids(self):
-        count = c_int()
-        ptr = lgs.spServiceIds(self.soul, byref(count))
-        ptr = cast(ptr, POINTER(ServiceIdType))
-        ids = []
-        for i in range(count.value):
-            ids.append(ptr[i])
-        return ids
-    
-    @property
-    def previous(self):
-        return self._cprev(self.soul)
-
-    @property
-    def next(self):
-        return self._cnext(self.soul)
-
-    def rewind(self):
-        return self._crewind(self.soul)
-        
-    def fast_forward(self):
-        return self._cfast_forward(self.soul)
-    
-    def __str__(self):
-        return self.to_xml()
-    
-    def to_xml(self, cal=None):
-        if cal is not None:
-            sids = [cal.get_service_id_string(x) for x in self.service_ids]
-        else:
-            sids = [str(x) for x in self.service_ids]
-
-        return "<ServicePeriod begin_time='%d' end_time='%d' service_ids='%s'/>" %( self.begin_time, self.end_time, ",".join(sids))
-    
-    def datum_midnight(self, timezone_offset):
-        return lgs.spDatumMidnight( self.soul, timezone_offset )
-    
-    def normalize_time(self, timezone_offset, time):
-        return lgs.spNormalizeTime(self.soul, timezone_offset, time)
-        
-    def __getstate__(self):
-        return (self.begin_time, self.end_time, self.service_ids)
-        
-    def __setstate__(self, state):
-        self.__init__(*state)
-        
-    def __repr__(self):
-        return "(%s %s->%s)"%(self.service_ids, self.begin_time, self.end_time)
-        
-    @staticmethod
-    def _py2c_service_ids(service_ids):
-        ns = len(service_ids)
-        asids = (ServiceIdType * ns)()
-        for i in range(ns):
-            asids[i] = ServiceIdType(service_ids[i])
-        return (ns, asids)
-
-class ServiceCalendar(CShadow):
-    """Calendar provides a set of convient methods for dealing with the wrapper class ServicePeriod, which
-       wraps a single node in the doubly linked list that represents a calendar in Graphserver."""
-    head = cproperty( lgs.scHead, c_void_p, ServicePeriod )
-       
-    def __init__(self):
-        self.soul = lgs.scNew()
-    
-    def get_service_id_int( self, service_id ):
-        if type(service_id)!=type("string"):
-            raise TypeError("service_id is supposed to be a string")
-        
-        return lgs.scGetServiceIdInt( self.soul, service_id );
-        
-    def get_service_id_string( self, service_id ):
-        if type(service_id)!=type(1):
-            raise TypeError("service_id is supposed to be an int, in this case")
-        
-        return lgs.scGetServiceIdString( self.soul, service_id )
-        
-    def add_period(self, begin_time, end_time, service_ids):
-        sp = ServicePeriod( begin_time, end_time, [self.get_service_id_int(x) for x in service_ids] )
-        
-        lgs.scAddPeriod(self.soul, sp.soul)
-
-    def period_of_or_after(self,time):
-        soul = lgs.scPeriodOfOrAfter(self.soul, time)
-        return ServicePeriod.from_pointer(soul)
-    
-    def period_of_or_before(self,time):
-        soul = lgs.scPeriodOfOrBefore(self.soul, time)
-        return ServicePeriod.from_pointer(soul)
-    
-    @property
-    def periods(self):
-        curr = self.head
-        while curr:
-            yield curr
-            curr = curr.next
-            
-    def to_xml(self):
-        ret = ["<ServiceCalendar>"]
-        for period in self.periods:
-            ret.append( period.to_xml(self) )
-        ret.append( "</ServiceCalendar>" )
-        return "".join(ret)
-        
-    def __getstate__(self):
-        ret = []
-        curs = self.head
-        while curs:
-            start, end, sids = curs.__getstate__()
-            sids = [self.get_service_id_string(sid) for sid in sids]
-            ret.append( (start,end,sids) )
-            curs = curs.next
-        return ret
-        
-    def __setstate__(self, state):
-        self.__init__()
-        for sp_state in state:
-            self.add_period( *sp_state )
-            
-    def __repr__(self):
-        return "<ServiceCalendar periods=%s>"%repr(list(self.periods))
-        
-    def expound(self, timezone_name):
-        periodstrs = []
-        
-        for period in self.periods:
-            begin_time = TimeHelpers.unix_to_localtime( period.begin_time, timezone_name )
-            end_time = TimeHelpers.unix_to_localtime( period.end_time, timezone_name )
-            periodstrs.append( "sids:%s active from %d (%s) to %d (%s)"%(period.service_ids, period.begin_time, begin_time, period.end_time, end_time) )
-        
-        return "\n".join( periodstrs )
-    
-class TimezonePeriod(CShadow):
-    begin_time = cproperty(lgs.tzpBeginTime, c_long)
-    end_time = cproperty(lgs.tzpEndTime, c_long)
-    utc_offset = cproperty(lgs.tzpUtcOffset, c_long)
-    
-    def __init__(self, begin_time, end_time, utc_offset):
-        self.soul = lgs.tzpNew(begin_time, end_time, utc_offset)
-    
-    @property
-    def next_period(self):
-        return TimezonePeriod.from_pointer( lgs.tzpNextPeriod( self.soul ) )
-        
-    def time_since_midnight(self, time):
-        return lgs.tzpTimeSinceMidnight( self.soul, c_long(time) )
-        
-    def __getstate__(self):
-        return (self.begin_time, self.end_time, self.utc_offset)
-    
-    def __setstate__(self, state):
-        self.__init__(*state)
-                
-        
-class Timezone(CShadow):
-    head = cproperty( lgs.tzHead, c_void_p, TimezonePeriod )
-    
-    def __init__(self):
-        self.soul = lgs.tzNew()
-        
-    def add_period(self, timezone_period):
-        lgs.tzAddPeriod( self.soul, timezone_period.soul)
-        
-    def period_of(self, time):
-        tzpsoul = lgs.tzPeriodOf( self.soul, time )
-        return TimezonePeriod.from_pointer( tzpsoul )
-        
-    def utc_offset(self, time):
-        ret = lgs.tzUtcOffset( self.soul, time )
-        
-        if ret==-360000:
-            raise IndexError( "%d lands within no timezone period"%time )
-            
-        return ret
-        
-    def time_since_midnight(self, time):
-        ret = lgs.tzTimeSinceMidnight( self.soul, c_long(time) )
-        
-        if ret==-1:
-            raise IndexError( "%d lands within no timezone period"%time )
-            
-        return ret
-        
-    @classmethod
-    def generate(cls, timezone_string):
-        ret = Timezone()
-        
-        timezone = pytz.timezone(timezone_string)
-        tz_periods = zip(timezone._utc_transition_times[:-1],timezone._utc_transition_times[1:])
-            
-        #exclude last transition_info entry, as it corresponds with the last utc_transition_time, and not the last period as defined by the last two entries
-        for tz_period, (utcoffset,dstoffset,periodname) in zip( tz_periods, timezone._transition_info[:-1] ):
-            period_begin, period_end = [calendar.timegm( (x.year, x.month, x.day, x.hour, x.minute, x.second) ) for x in tz_period]
-            period_end -= 1 #period_end is the last second the period is active, not the first second it isn't
-            utcoffset = utcoffset.days*24*3600 + utcoffset.seconds
-            
-            ret.add_period( TimezonePeriod( period_begin, period_end, utcoffset ) )
-        
-        return ret
-        
-    def __getstate__(self):
-        ret = []
-        curs = self.head
-        while curs:
-            ret.append( curs.__getstate__() )
-            curs = curs.next_period
-        return ret
-        
-    def __setstate__(self, state):
-        self.__init__()
-        for tzpargs in state:
-            self.add_period( TimezonePeriod(*tzpargs) )
-            
-    def expound(self):
-        return "Timezone"
-    
-#=============================================================================#
-# Edge Types                                                                  #
-#=============================================================================#
-    
-class Link(EdgePayload):
-    name = cproperty(lgs.linkGetName, c_char_p)
-    
-    def __init__(self):
-        self.soul = self._cnew()
-
-    def to_xml(self):
-        self.check_destroyed()
-        
-        return "<Link name='%s'/>" % (self.name)
-        
-    def __getstate__(self):
-        return tuple([])
-        
-    def __setstate__(self, state):
-        self.__init__()
-        
-    @classmethod
-    def reconstitute(self, state, resolver):
-        return Link()
-    
-class Street(EdgePayload):
-    length = cproperty(lgs.streetGetLength, c_double)
-    name   = cproperty(lgs.streetGetName, c_char_p)
-    
-    def __init__(self,name,length):
-        self.soul = self._cnew(name, length)
-            
-    def to_xml(self):
-        self.check_destroyed()
-        
-        return "<Street name='%s' length='%f' />" % (self.name, self.length)
-        
-    def __getstate__(self):
-        return (self.name, self.length)
-        
-    def __setstate__(self, state):
-        self.__init__(*state)
-        
-    def __repr__(self):
-        return "<Street name='%s' length=%f>"%(self.name, self.length)
-        
-    @classmethod
-    def reconstitute(self, state, resolver):
-        return Street( *state )
+ 
+    transfer_penalty = cproperty(lgs.woGetTransferPenalty, c_int, setter=lgs.woSetTransferPenalty)
+    walking_speed = cproperty(lgs.woGetWalkingSpeed, c_float, setter=lgs.woSetWalkingSpeed)
+    walking_reluctance = cproperty(lgs.woGetWalkingReluctance, c_float, setter=lgs.woSetWalkingReluctance)
+    max_walk = cproperty(lgs.woGetMaxWalk, c_int, setter=lgs.woSetMaxWalk)
+    walking_overage = cproperty(lgs.woGetWalkingOverage, c_float, setter=lgs.woSetWalkingOverage)
+
+class Vertex(CShadow):
+    
+    label = cproperty(lgs.vGetLabel, c_char_p)
+    degree_in = cproperty(lgs.vDegreeIn, c_int)
+    degree_out = cproperty(lgs.vDegreeOut, c_int)
+    
+    def __init__(self,label):
+        self.soul = self._cnew(label)
+        
+    def destroy(self):
+        #void vDestroy(Vertex* this, int free_vertex_payload, int free_edge_payloads) ;
+        # TODO - support parameterization?
+        
+        self.check_destroyed()
+        self._cdel(self.soul, 1, 1)
+        self.soul = None
+    
+    def to_xml(self):
+        self.check_destroyed()
+        return "<Vertex degree_out='%s' degree_in='%s' label='%s'/>" % (self.degree_out, self.degree_in, self.label)
+    
+    def __str__(self):
+        self.check_destroyed()
+        return self.to_xml()
+
+    @property
+    def outgoing(self):
+        self.check_destroyed()
+        return self._edges(self._coutgoing_edges)
+        
+    @property
+    def incoming(self):
+        self.check_destroyed()
+        return self._edges(self._cincoming_edges)
+    
+    @property
+    def payload(self):
+        self.check_destroyed()
+        return self._cpayload(self.soul)
+
+    def _edges(self, method, index = -1):
+        self.check_destroyed()
+        e = []
+        node = method(self.soul)
+        if not node: 
+            if index == -1:
+                return e
+            else: 
+                print "return none1"
+                return None
+        i = 0
+        while node:
+            if index != -1 and i == index:
+                return node.data
+            e.append(node.data)
+            node = node.next
+            i = i+1
+        if index == -1:
+            return e
+        return None
+
+    def get_outgoing_edge(self,i):
+        self.check_destroyed()
+        return self._edges(self._coutgoing_edges, i)
+        
+    def get_incoming_edge(self,i):
+        self.check_destroyed()
+        return self._edges(self._cincoming_edges, i)
+
+class Edge(CShadow, Walkable):
+    def __init__(self, from_v, to_v, payload):
+        #Edge* eNew(Vertex* from, Vertex* to, EdgePayload* payload);
+        self.soul = self._cnew(from_v.soul, to_v.soul, payload.soul)
+    
+    def __str__(self):
+        return self.to_xml()
+        
+    def to_xml(self):
+        return "<Edge>%s</Edge>" % (self.payload)
+        
+    @property
+    def from_v(self):
+        return self._cfrom_v(self.soul)
+        
+    @property
+    def to_v(self):
+        return self._cto_v(self.soul)
+        
+    @property
+    def payload(self):
+        return self._cpayload(self.soul)
+        
+    def walk(self, state, walk_options):
+        return self._cwalk(self.soul, state.soul, walk_options.soul)
+        
+    thickness = cproperty(lgs.eGetThickness, c_long, setter=lgs.eSetThickness)
+
+
+class ListNode(CShadow):
+    @property
+    def data(self):
+        return self._cdata(self.soul)
+    
+    @property
+    def next(self):
+        return self._cnext(self.soul)
+
+            
+class EdgePayload(CShadow, Walkable):
+    def __init__(self):
+        if self.__class__ == EdgePayload:
+            raise "EdgePayload is an abstract type."
+    
+    def destroy(self):
+        self.check_destroyed()
+        
+        self._cdel(self.soul)
+        self.soul = None
+        
+    def __str__(self):
+        return self.to_xml()
+
+    def to_xml(self):
+        self.check_destroyed()
+        return "<abstractedgepayload type='%s'/>" % self.type
+    
+    type = cproperty(lgs.epGetType, c_int)
+    
+    @classmethod
+    def from_pointer(cls, ptr):
+        """ Overrides the default behavior to return the appropriate subtype."""
+        if ptr is None:
+            return None
+        
+        payloadtype = EdgePayload._subtypes[EdgePayload._cget_type(ptr)]
+        if payloadtype is GenericPyPayload:
+            p = lgs.cpSoul(ptr)
+            # this is required to prevent garbage collection of the object
+            Py_INCREF(p)
+            return p
+        ret = instantiate(payloadtype)
+        ret.soul = ptr
+        return ret
+
+
+def failsafe(return_arg_num_on_failure):
+    """ Decorator to prevent segfaults during failed callbacks."""
+    def deco(func):
+        def safe(*args):
+            try:
+                return func(*args)
+            except:
+                import traceback, sys            
+                sys.stderr.write("ERROR: Exception during callback ")
+                try:
+                    sys.stderr.write("%s\n" % (map(str, args)))
+                except:
+                    pass
+                traceback.print_exc()
+                return args[return_arg_num_on_failure]
+        return safe
+    return deco
+
+class GenericPyPayload(EdgePayload):
+    """ This class is the base type for custom payloads created in Python.  
+        Subclasses can override the *_impl methods, which will be invoked through
+        C callbacks. """
+        
+    def __init__(self):
+        """ Children MUST call this method to properly 
+            register themselves in C world. """
+        self.soul = self._cnew(py_object(self),self._cmethods)
+        self.name = self.__class__.__name__
+        # required to keep this object around in the C world
+        Py_INCREF(self)
+
+    def to_xml(self):
+        return "<pypayload type='%s' class='%s'/>" % (self.type, self.__class__.__name__)
+
+    """ These methods are the public interface, BUT should not be overridden by subclasses 
+        - subclasses should override the *_impl methods instead.""" 
+    @failsafe(1)
+    def walk(self, state, walkoptions):
+        s = state.clone()
+        s.prev_edge_name = self.name
+        return self.walk_impl(s, walkoptions)
+    
+    @failsafe(1)
+    def walk_back(self, state, walkoptions):
+        s = state.clone()
+        s.prev_edge_name = self.name
+        return self.walk_back_impl(s, walkoptions)
+
+    @failsafe(0)
+    def collapse(self, state):
+        return self.collapse_impl(state)
+
+    @failsafe(0)
+    def collapse_back(self, state):
+        return self.collapse_back_impl(state)
+     
+    """ These methods should be overridden by subclasses as deemed fit. """
+    def walk_impl(self, state, walkoptions):
+        return state
+
+    def walk_back_impl(self, state, walkoptions):
+        return state
+
+    def collapse_impl(self, state):
+        return self
+
+    def collapse_back_impl(self, state):
+        return self
+
+    """ These methods provide the interface from the C world to py method implementation. """
+    def _cwalk(self, stateptr, walkoptionsptr):
+        return self.walk(State.from_pointer(stateptr), WalkOptions.from_pointer(walkoptionsptr)).soul
+
+    def _cwalk_back(self, stateptr, walkoptionsptr):
+        return self.walk_back(State.from_pointer(stateptr), WalkOptions.from_pointer(walkoptionsptr)).soul
+
+    def _ccollapse(self, stateptr):
+        return self.collapse(State.from_pointer(stateptr)).soul
+
+    def _ccollapse_back(self, stateptr):
+        return self.collapse_back(State.from_pointer(stateptr)).soul
+
+    def _cfree(self):
+        #print "Freeing %s..." % self
+        # After this is freed in the C world, this can be freed
+        Py_DECREF(self)
+        self.soul = None
+        
+        
+        
+    _cmethodptrs = [PayloadMethodTypes.destroy(_cfree),
+                    PayloadMethodTypes.walk(_cwalk),
+                    PayloadMethodTypes.walk_back(_cwalk_back),
+                    PayloadMethodTypes.collapse(_ccollapse),
+                    PayloadMethodTypes.collapse_back(_ccollapse_back)]
+
+    _cmethods = lgs.defineCustomPayloadType(*_cmethodptrs)
+
+ 
+class NoOpPyPayload(GenericPyPayload):
+    def __init__(self, num):
+        self.num = num
+        super(NoOpPyPayload,self).__init__()
+    
+    """ Dummy class."""
+    def walk_impl(self, state, walkopts):
+        print "%s walking..." % self
+        
+    def walk_back_impl(self, state, walkopts):
+        print "%s walking back..." % self
+        
+        
+    def to_xml(self):
+        return "<NoOpPyPayload type='%s' num='%s'/>" % (self.type, self.num)
+    
+#=============================================================================#
+# Edge Type Support Classes                                                   #
+#=============================================================================#
+
+class ServicePeriod(CShadow):   
+
+    begin_time = cproperty(lgs.spBeginTime, c_long)
+    end_time = cproperty(lgs.spEndTime, c_long)
+
+    def __init__(self, begin_time, end_time, service_ids):
+        n, sids = ServicePeriod._py2c_service_ids(service_ids)
+        self.soul = self._cnew(begin_time, end_time, n, sids)
+    
+    @property
+    def service_ids(self):
+        count = c_int()
+        ptr = lgs.spServiceIds(self.soul, byref(count))
+        ptr = cast(ptr, POINTER(ServiceIdType))
+        ids = []
+        for i in range(count.value):
+            ids.append(ptr[i])
+        return ids
+    
+    @property
+    def previous(self):
+        return self._cprev(self.soul)
+
+    @property
+    def next(self):
+        return self._cnext(self.soul)
+
+    def rewind(self):
+        return self._crewind(self.soul)
+        
+    def fast_forward(self):
+        return self._cfast_forward(self.soul)
+    
+    def __str__(self):
+        return self.to_xml()
+    
+    def to_xml(self, cal=None):
+        if cal is not None:
+            sids = [cal.get_service_id_string(x) for x in self.service_ids]
+        else:
+            sids = [str(x) for x in self.service_ids]
+
+        return "<ServicePeriod begin_time='%d' end_time='%d' service_ids='%s'/>" %( self.begin_time, self.end_time, ",".join(sids))
+    
+    def datum_midnight(self, timezone_offset):
+        return lgs.spDatumMidnight( self.soul, timezone_offset )
+    
+    def normalize_time(self, timezone_offset, time):
+        return lgs.spNormalizeTime(self.soul, timezone_offset, time)
+        
+    def __getstate__(self):
+        return (self.begin_time, self.end_time, self.service_ids)
+        
+    def __setstate__(self, state):
+        self.__init__(*state)
+        
+    def __repr__(self):
+        return "(%s %s->%s)"%(self.service_ids, self.begin_time, self.end_time)
+        
+    @staticmethod
+    def _py2c_service_ids(service_ids):
+        ns = len(service_ids)
+        asids = (ServiceIdType * ns)()
+        for i in range(ns):
+            asids[i] = ServiceIdType(service_ids[i])
+        return (ns, asids)
+
+class ServiceCalendar(CShadow):
+    """Calendar provides a set of convient methods for dealing with the wrapper class ServicePeriod, which
+       wraps a single node in the doubly linked list that represents a calendar in Graphserver."""
+    head = cproperty( lgs.scHead, c_void_p, ServicePeriod )
+       
+    def __init__(self):
+        self.soul = lgs.scNew()
+    
+    def get_service_id_int( self, service_id ):
+        if type(service_id)!=type("string"):
+            raise TypeError("service_id is supposed to be a string")
+        
+        return lgs.scGetServiceIdInt( self.soul, service_id );
+        
+    def get_service_id_string( self, service_id ):
+        if type(service_id)!=type(1):
+            raise TypeError("service_id is supposed to be an int, in this case")
+        
+        return lgs.scGetServiceIdString( self.soul, service_id )
+        
+    def add_period(self, begin_time, end_time, service_ids):
+        sp = ServicePeriod( begin_time, end_time, [self.get_service_id_int(x) for x in service_ids] )
+        
+        lgs.scAddPeriod(self.soul, sp.soul)
+
+    def period_of_or_after(self,time):
+        soul = lgs.scPeriodOfOrAfter(self.soul, time)
+        return ServicePeriod.from_pointer(soul)
+    
+    def period_of_or_before(self,time):
+        soul = lgs.scPeriodOfOrBefore(self.soul, time)
+        return ServicePeriod.from_pointer(soul)
+    
+    @property
+    def periods(self):
+        curr = self.head
+        while curr:
+            yield curr
+            curr = curr.next
+            
+    def to_xml(self):
+        ret = ["<ServiceCalendar>"]
+        for period in self.periods:
+            ret.append( period.to_xml(self) )
+        ret.append( "</ServiceCalendar>" )
+        return "".join(ret)
+        
+    def __getstate__(self):
+        ret = []
+        curs = self.head
+        while curs:
+            start, end, sids = curs.__getstate__()
+            sids = [self.get_service_id_string(sid) for sid in sids]
+            ret.append( (start,end,sids) )
+            curs = curs.next
+        return ret
+        
+    def __setstate__(self, state):
+        self.__init__()
+        for sp_state in state:
+            self.add_period( *sp_state )
+            
+    def __repr__(self):
+        return "<ServiceCalendar periods=%s>"%repr(list(self.periods))
+        
+    def expound(self, timezone_name):
+        periodstrs = []
+        
+        for period in self.periods:
+            begin_time = TimeHelpers.unix_to_localtime( period.begin_time, timezone_name )
+            end_time = TimeHelpers.unix_to_localtime( period.end_time, timezone_name )
+            periodstrs.append( "sids:%s active from %d (%s) to %d (%s)"%(period.service_ids, period.begin_time, begin_time, period.end_time, end_time) )
+        
+        return "\n".join( periodstrs )
+    
+class TimezonePeriod(CShadow):
+    begin_time = cproperty(lgs.tzpBeginTime, c_long)
+    end_time = cproperty(lgs.tzpEndTime, c_long)
+    utc_offset = cproperty(lgs.tzpUtcOffset, c_long)
+    
+    def __init__(self, begin_time, end_time, utc_offset):
+        self.soul = lgs.tzpNew(begin_time, end_time, utc_offset)
+    
+    @property
+    def next_period(self):
+        return TimezonePeriod.from_pointer( lgs.tzpNextPeriod( self.soul ) )
+        
+    def time_since_midnight(self, time):
+        return lgs.tzpTimeSinceMidnight( self.soul, c_long(time) )
+        
+    def __getstate__(self):
+        return (self.begin_time, self.end_time, self.utc_offset)
+    
+    def __setstate__(self, state):
+        self.__init__(*state)
+                
+        
+class Timezone(CShadow):
+    head = cproperty( lgs.tzHead, c_void_p, TimezonePeriod )
+    
+    def __init__(self):
+        self.soul = lgs.tzNew()
+        
+    def add_period(self, timezone_period):
+        lgs.tzAddPeriod( self.soul, timezone_period.soul)
+        
+    def period_of(self, time):
+        tzpsoul = lgs.tzPeriodOf( self.soul, time )
+        return TimezonePeriod.from_pointer( tzpsoul )
+        
+    def utc_offset(self, time):
+        ret = lgs.tzUtcOffset( self.soul, time )
+        
+        if ret==-360000:
+            raise IndexError( "%d lands within no timezone period"%time )
+            
+        return ret
+        
+    def time_since_midnight(self, time):
+        ret = lgs.tzTimeSinceMidnight( self.soul, c_long(time) )
+        
+        if ret==-1:
+            raise IndexError( "%d lands within no timezone period"%time )
+            
+        return ret
+        
+    @classmethod
+    def generate(cls, timezone_string):
+        ret = Timezone()
+        
+        timezone = pytz.timezone(timezone_string)
+        tz_periods = zip(timezone._utc_transition_times[:-1],timezone._utc_transition_times[1:])
+            
+        #exclude last transition_info entry, as it corresponds with the last utc_transition_time, and not the last period as defined by the last two entries
+        for tz_period, (utcoffset,dstoffset,periodname) in zip( tz_periods, timezone._transition_info[:-1] ):
+            period_begin, period_end = [calendar.timegm( (x.year, x.month, x.day, x.hour, x.minute, x.second) ) for x in tz_period]
+            period_end -= 1 #period_end is the last second the period is active, not the first second it isn't
+            utcoffset = utcoffset.days*24*3600 + utcoffset.seconds
+            
+            ret.add_period( TimezonePeriod( period_begin, period_end, utcoffset ) )
+        
+        return ret
+        
+    def __getstate__(self):
+        ret = []
+        curs = self.head
+        while curs:
+            ret.append( curs.__getstate__() )
+            curs = curs.next_period
+        return ret
+        
+    def __setstate__(self, state):
+        self.__init__()
+        for tzpargs in state:
+            self.add_period( TimezonePeriod(*tzpargs) )
+            
+    def expound(self):
+        return "Timezone"
+    
+#=============================================================================#
+# Edge Types                                                                  #
+#=============================================================================#
+    
+class Link(EdgePayload):
+    name = cproperty(lgs.linkGetName, c_char_p)
+    
+    def __init__(self):
+        self.soul = self._cnew()
+
+    def to_xml(self):
+        self.check_destroyed()
+        
+        return "<Link name='%s'/>" % (self.name)
+        
+    def __getstate__(self):
+        return tuple([])
+        
+    def __setstate__(self, state):
+        self.__init__()
+        
+    @classmethod
+    def reconstitute(self, state, resolver):
+        return Link()
+    
+class Street(EdgePayload):
+    length = cproperty(lgs.streetGetLength, c_double)
+    name   = cproperty(lgs.streetGetName, c_char_p)
+    
+    def __init__(self,name,length):
+        self.soul = self._cnew(name, length)
+            
+    def to_xml(self):
+        self.check_destroyed()
+        
+        return "<Street name='%s' length='%f' />" % (self.name, self.length)
+        
+    def __getstate__(self):
+        return (self.name, self.length)
+        
+    def __setstate__(self, state):
+        self.__init__(*state)
+        
+    def __repr__(self):
+        return "<Street name='%s' length=%f>"%(self.name, self.length)
+        
+    @classmethod
+    def reconstitute(self, state, resolver):
+        return Street( *state )
 
 class Egress(EdgePayload):
     length = cproperty(lgs.egressGetLength, c_double)
@@ -868,605 +857,605 @@
     def reconstitute(self, state, resolver):
         return Egress( *state )
 
-
-class Wait(EdgePayload):
-    end = cproperty(lgs.waitGetEnd, c_long)
-    timezone = cproperty(lgs.waitGetTimezone, c_void_p, Timezone)
-    
-    def __init__(self, end, timezone):
-        self.soul = self._cnew( end, timezone.soul )
-        
-    def to_xml(self):
-        self.check_destroyed()
-        
-        return "<Wait end='%ld' />"%(self.end)
-        
-    def __getstate__(self):
-        return (self.end, self.timezone.soul)
-
-class TripHop(EdgePayload):
-    
-    depart = cproperty( lgs.triphopDepart, c_int )
-    arrive = cproperty( lgs.triphopArrive, c_int )
-    transit = cproperty( lgs.triphopTransit, c_int )
-    trip_id = cproperty( lgs.triphopTripId, c_char_p )
-    calendar = cproperty( lgs.triphopCalendar, c_void_p, ServiceCalendar )
-    timezone = cproperty( lgs.triphopTimezone, c_void_p, Timezone )
-    agency = cproperty( lgs.triphopAuthority, c_int )
-    int_service_id = cproperty( lgs.triphopServiceId, c_int )
-
-    SEC_IN_HOUR = 3600
-    SEC_IN_MINUTE = 60
-    
-    def __init__(self, depart, arrive, trip_id, calendar, timezone, agency, service_id ):
-        if type(service_id)!=type('string'):
-            raise TypeError("service_id is supposed to be a string")
-            
-        if arrive < depart:
-            raise Exception("The triphop cannot arrive earlier than it departs. depart:%d arrive:%d"%(depart, arrive))
-            
-        int_sid = calendar.get_service_id_int( service_id )
-        self.soul = lgs.triphopNew(depart, arrive, trip_id.encode("ascii"), calendar.soul, timezone.soul, c_int(agency), ServiceIdType(int_sid))
-    
-    @classmethod
-    def _daysecs_to_str(cls,daysecs):
-        return "%02d:%02d:%02d"%(int(daysecs/cls.SEC_IN_HOUR), int(daysecs%cls.SEC_IN_HOUR/cls.SEC_IN_MINUTE), int(daysecs%cls.SEC_IN_MINUTE))
-        
-    @property
-    def service_id(self):
-        return self.calendar.get_service_id_string( self.int_service_id )
-
-    def to_xml(self):
-        print self.service_id
-        return "<TripHop depart='%s' arrive='%s' transit='%s' trip_id='%s' service_id='%s' agency='%d'/>" % \
-                        (self._daysecs_to_str(self.depart),
-                        self._daysecs_to_str(self.arrive),
-                        self.transit, self.trip_id,self.service_id,self.agency)
-    
-    def __getstate__(self):
-        return (self.depart, self.arrive, self.trip_id, self.calendar.soul, self.timezone.soul, self.agency, self.calendar.get_service_id_string(self.int_service_id))
-    
-class Headway(EdgePayload):
-    
-    begin_time = cproperty( lgs.headwayBeginTime, c_int )
-    end_time = cproperty( lgs.headwayEndTime, c_int )
-    wait_period = cproperty( lgs.headwayWaitPeriod, c_int )
-    transit = cproperty( lgs.headwayTransit, c_int )
-    trip_id = cproperty( lgs.headwayTripId, c_char_p )
-    calendar = cproperty( lgs.headwayCalendar, c_void_p, ServiceCalendar )
-    timezone = cproperty( lgs.headwayTimezone, c_void_p, Timezone )
-    agency = cproperty( lgs.headwayAgency, c_int )
-    int_service_id = cproperty( lgs.headwayServiceId, c_int )
-    
-    def __init__(self, begin_time, end_time, wait_period, transit, trip_id, calendar, timezone, agency, service_id):
-        if type(service_id)!=type('string'):
-            raise TypeError("service_id is supposed to be a string")
-            
-        int_sid = calendar.get_service_id_int( service_id )
-        
-        self.soul = lgs.headwayNew(begin_time, end_time, wait_period, transit, trip_id.encode("ascii"),  calendar.soul, timezone.soul, c_int(agency), ServiceIdType(int_sid))
-        
-    @property
-    def service_id(self):
-        return self.calendar.get_service_id_string( self.int_service_id )
-        
-    def to_xml(self):
-        return "<Headway begin_time='%d' end_time='%d' wait_period='%d' transit='%d' trip_id='%s' agency='%d' int_service_id='%d' />"% \
-                       (self.begin_time,
-                        self.end_time,
-                        self.wait_period,
-                        self.transit,
-                        self.trip_id,
-                        self.agency,
-                        self.int_service_id)
-    
-    def __getstate__(self):
-        return (self.begin_time, self.end_time, self.wait_period, self.transit, self.trip_id, self.calendar.soul, self.timezone.soul, self.agency, self.calendar.get_service_id_string(self.int_service_id))
-    
-class TripHopSchedule(EdgePayload):
-    
-    calendar = cproperty( lgs.thsGetCalendar, c_void_p, ServiceCalendar )
-    timezone = cproperty( lgs.thsGetTimezone, c_void_p, Timezone )
-    
-    def __init__(self, hops, service_id, calendar, timezone, agency):
-        #TripHopSchedule* thsNew( int *departs, int *arrives, char **trip_ids, int n, ServiceId service_id, ServicePeriod* calendar, int timezone_offset );
-        
-        n = len(hops)
-        departs = (c_int * n)()
-        arrives = (c_int * n)()
-        trip_ids = (c_char_p * n)()
-        for i in range(n):
-            departs[i] = hops[i][0]
-            arrives[i] = hops[i][1]
-            trip_ids[i] = c_char_p(hops[i][2])
-        
-        self.soul = lgs.thsNew(departs, arrives, trip_ids, n, calendar.get_service_id_int( service_id ), calendar.soul, timezone.soul, c_int(agency) )
-    
-    n = cproperty(lgs.thsGetN, c_int)
-    service_id_int = cproperty(lgs.thsGetServiceId, c_int)
-    
-    @property
-    def service_id(self):
-        return self.calendar.get_service_id_string( self.service_id_int )
-        
-    def triphop(self, i):
-        self.check_destroyed()
-        
-        return self._chop(self.soul, i)
-    
-    @property
-    def triphops(self):
-        self.check_destroyed()
-        
-        hops = []
-        for i in range(self.n):
-            hops.append( self.triphop( i ) )
-        return hops
-    
-    def to_xml(self):
-        self.check_destroyed()
-        
-        ret = "<TripHopSchedule service_id='%s'>" % self.service_id
-        for triphop in self.triphops:
-          ret += triphop.to_xml()
-
-        ret += "</TripHopSchedule>"
-        return ret
-        
-    def collapse(self, state):
-        self.check_destroyed()
-        
-        func = lgs.thsCollapse
-        func.restype = c_void_p
-        func.argtypes = [c_void_p, c_void_p]
-        
-        triphopsoul = func(self.soul, state.soul)
-        
-        return TripHop.from_pointer( triphopsoul )
-        
-    def collapse_back(self, state):
-        self.check_destroyed()
-        
-        func = lgs.thsCollapseBack
-        func.restype = c_void_p
-        func.argtypes = [c_void_p, c_void_p]
-        
-        triphopsoul = func(self.soul, state.soul)
-        
-        return TripHop.from_pointer( triphopsoul )
-        
-    def get_next_hop(self, time):
-        return TripHop.from_pointer( self._cget_next_hop(self.soul, time) )
-        
-    def get_last_hop(self, time):
-        return TripHop.from_pointer( self._cget_last_hop(self.soul, time) )
-        
-class TripBoard(EdgePayload):
-    calendar = cproperty( lgs.tbGetCalendar, c_void_p, ServiceCalendar )
-    timezone = cproperty( lgs.tbGetTimezone, c_void_p, Timezone )
-    agency = cproperty( lgs.tbGetAgency, c_int )
-    int_service_id = cproperty( lgs.tbGetServiceId, c_int )
-    num_boardings = cproperty( lgs.tbGetNumBoardings, c_int )
-    overage = cproperty( lgs.tbGetOverage, c_int )
-    
-    def __init__(self, service_id, calendar, timezone, agency):
-        service_id = service_id if type(service_id)==int else calendar.get_service_id_int(service_id)
-        
-        self.soul = self._cnew(service_id, calendar.soul, timezone.soul, agency)
-        
-    def add_boarding(self, trip_id, depart):
-        self._cadd_boarding( self.soul, trip_id, depart )
-        
-    def get_boarding(self, i):
-        trip_id = lgs.tbGetBoardingTripId(self.soul, c_int(i))
-        depart = lgs.tbGetBoardingDepart(self.soul, c_int(i))
-        
-        if trip_id is None:
-            raise IndexError("Index %d out of bounds"%i)
-        
-        return (trip_id, depart)
-    
-    def search_boardings_list(self, time):
-        return lgs.tbSearchBoardingsList( self.soul, c_int(time) )
-        
-    def get_next_boarding_index(self, time):
-        return lgs.tbGetNextBoardingIndex( self.soul, c_int(time) )
-        
-    def get_next_boarding(self, time):
-        i = self.get_next_boarding_index(time)
-        
-        if i == -1:
-            return None
-        else:
-            return self.get_boarding( i )
-            
-    def to_xml(self):
-        return "<TripBoard />"
-        
-    def __repr__(self):
-        return "<TripBoard int_sid=%d agency=%d calendar=%s timezone=%s boardings=%s>"%(self.int_service_id, self.agency, self.calendar.soul,self.timezone.soul,[self.get_boarding(i) for i in range(self.num_boardings)])
-        
-    def __getstate__(self):
-        state = {}
-        state['calendar'] = self.calendar.soul
-        state['timezone'] = self.timezone.soul
-        state['agency'] = self.agency
-        state['int_sid'] = self.int_service_id
-        boardings = []
-        for i in range(self.num_boardings):
-            boardings.append( self.get_boarding( i ) )
-        state['boardings'] = boardings
-        return state
-        
-    def __resources__(self):
-        return ((str(self.calendar.soul), self.calendar),
-                (str(self.timezone.soul), self.timezone))
-    
-    @classmethod
-    def reconstitute(cls, state, resolver):
-        calendar = resolver.resolve( state['calendar'] )
-        timezone = resolver.resolve( state['timezone'] )
-        int_sid = state['int_sid']
-        agency = state['agency']
-        
-        ret = TripBoard(int_sid, calendar, timezone, agency)
-        
-        for trip_id, depart in state['boardings']:
-            ret.add_boarding( trip_id, depart )
-            
-        return ret
-        
-    def expound(self):
-        boardingstrs = []
-        
-        for i in range(self.num_boardings):
-            trip_id, departure_secs = self.get_boarding(i)
-            boardingstrs.append( "on trip id='%s' at %s"%(trip_id, unparse_secs(departure_secs)) )
-        
-        ret = """TripBoard
-   agency (internal id): %d
-   service_id (internal id): %d
-   calendar:
-%s
-   timezone:
-%s
-   boardings:
-%s"""%( self.agency,
-        self.int_service_id,
-        indent( self.calendar.expound("America/Chicago"), 6 ),
-        indent( self.timezone.expound(), 6 ),
-        indent( "\n".join(boardingstrs), 6 ) )
-
-        return ret
-        
-        
-class HeadwayBoard(EdgePayload):
-    calendar = cproperty( lgs.hbGetCalendar, c_void_p, ServiceCalendar )
-    timezone = cproperty( lgs.hbGetTimezone, c_void_p, Timezone )
-    agency = cproperty( lgs.hbGetAgency, c_int )
-    int_service_id = cproperty( lgs.hbGetServiceId, c_int )
-    trip_id = cproperty( lgs.hbGetTripId, c_char_p )
-    start_time = cproperty( lgs.hbGetStartTime, c_int )
-    end_time = cproperty( lgs.hbGetEndTime, c_int )
-    headway_secs = cproperty( lgs.hbGetHeadwaySecs, c_int )
-    
-    def __init__(self, service_id, calendar, timezone, agency, trip_id, start_time, end_time, headway_secs):
-        service_id = service_id if type(service_id)==int else calendar.get_service_id_int(service_id)
-        
-        self.soul = self._cnew(service_id, calendar.soul, timezone.soul, agency, trip_id, start_time, end_time, headway_secs)
-        
-    def __repr__(self):
-        return "<HeadwayBoard calendar=%d timezone=%d agency=%d service_id=%d trip_id=\"%s\" start_time=%d end_time=%d headway_secs=%d>"%(self.calendar.soul,
-                                                                                                                                          self.timezone.soul,
-                                                                                                                                          self.agency,
-                                                                                                                                          self.int_service_id,
-                                                                                                                                          self.trip_id,
-                                                                                                                                          self.start_time,
-                                                                                                                                          self.end_time,
-                                                                                                                                          self.headway_secs)
-                                                                                                                                          
-    def __getstate__(self):
-        state = {}
-        state['calendar'] = self.calendar.soul
-        state['timezone'] = self.timezone.soul
-        state['agency'] = self.agency
-        state['int_sid'] = self.int_service_id
-        state['trip_id'] = self.trip_id
-        state['start_time'] = self.start_time
-        state['end_time'] = self.end_time
-        state['headway_secs'] = self.headway_secs
-        return state
-        
-    def __resources__(self):
-        return ((str(self.calendar.soul), self.calendar),
-                (str(self.timezone.soul), self.timezone))
-    
-    @classmethod
-    def reconstitute(cls, state, resolver):
-        calendar = resolver.resolve( state['calendar'] )
-        timezone = resolver.resolve( state['timezone'] )
-        int_sid = state['int_sid']
-        agency = state['agency']
-        trip_id = state['trip_id']
-        start_time = state['start_time']
-        end_time = state['end_time']
-        headway_secs = state['headway_secs']
-        
-        ret = HeadwayBoard(int_sid, calendar, timezone, agency, trip_id, start_time, end_time, headway_secs)
-            
-        return ret
-        
-class HeadwayAlight(EdgePayload):
-    calendar = cproperty( lgs.haGetCalendar, c_void_p, ServiceCalendar )
-    timezone = cproperty( lgs.haGetTimezone, c_void_p, Timezone )
-    agency = cproperty( lgs.haGetAgency, c_int )
-    int_service_id = cproperty( lgs.haGetServiceId, c_int )
-    trip_id = cproperty( lgs.haGetTripId, c_char_p )
-    start_time = cproperty( lgs.haGetStartTime, c_int )
-    end_time = cproperty( lgs.haGetEndTime, c_int )
-    headway_secs = cproperty( lgs.haGetHeadwaySecs, c_int )
-    
-    def __init__(self, service_id, calendar, timezone, agency, trip_id, start_time, end_time, headway_secs):
-        service_id = service_id if type(service_id)==int else calendar.get_service_id_int(service_id)
-        
-        self.soul = self._cnew(service_id, calendar.soul, timezone.soul, agency, trip_id, start_time, end_time, headway_secs)
-        
-    def __repr__(self):
-        return "<HeadwayAlight calendar=%d timezone=%d agency=%d service_id=%d trip_id=\"%s\" start_time=%d end_time=%d headway_secs=%d>"%(self.calendar.soul,
-                                                                                                                                          self.timezone.soul,
-                                                                                                                                          self.agency,
-                                                                                                                                          self.int_service_id,
-                                                                                                                                          self.trip_id,
-                                                                                                                                          self.start_time,
-                                                                                                                                          self.end_time,
-                                                                                                                                          self.headway_secs)
-                                                                                                                                          
-    def __getstate__(self):
-        state = {}
-        state['calendar'] = self.calendar.soul
-        state['timezone'] = self.timezone.soul
-        state['agency'] = self.agency
-        state['int_sid'] = self.int_service_id
-        state['trip_id'] = self.trip_id
-        state['start_time'] = self.start_time
-        state['end_time'] = self.end_time
-        state['headway_secs'] = self.headway_secs
-        return state
-        
-    def __resources__(self):
-        return ((str(self.calendar.soul), self.calendar),
-                (str(self.timezone.soul), self.timezone))
-    
-    @classmethod
-    def reconstitute(cls, state, resolver):
-        calendar = resolver.resolve( state['calendar'] )
-        timezone = resolver.resolve( state['timezone'] )
-        int_sid = state['int_sid']
-        agency = state['agency']
-        trip_id = state['trip_id']
-        start_time = state['start_time']
-        end_time = state['end_time']
-        headway_secs = state['headway_secs']
-        
-        ret = HeadwayAlight(int_sid, calendar, timezone, agency, trip_id, start_time, end_time, headway_secs)
-            
-        return ret
-    
-class Crossing(EdgePayload):
-    crossing_time = cproperty( lgs.crGetCrossingTime, c_int )
-    
-    def __init__(self, crossing_time):
-        self.soul = self._cnew(c_int(crossing_time))
-        
-    def to_xml(self):
-        return "<Crossing crossing_time=\"%d\"/>"%self.crossing_time
-        
-    def __getstate__(self):
-        return self.crossing_time
-        
-    @classmethod
-    def reconstitute(cls, state, resolver):
-        return Crossing(state)
-        
-class Alight(EdgePayload):
-    calendar = cproperty( lgs.alGetCalendar, c_void_p, ServiceCalendar )
-    timezone = cproperty( lgs.alGetTimezone, c_void_p, Timezone )
-    agency = cproperty( lgs.alGetAgency, c_int )
-    int_service_id = cproperty( lgs.alGetServiceId, c_int )
-    num_alightings = cproperty( lgs.alGetNumAlightings, c_int )
-    overage = cproperty( lgs.tbGetOverage, c_int )
-    
-    def __init__(self, service_id, calendar, timezone, agency):
-        service_id = service_id if type(service_id)==int else calendar.get_service_id_int(service_id)
-        
-        self.soul = self._cnew(service_id, calendar.soul, timezone.soul, agency)
-        
-    def add_alighting(self, trip_id, arrival):
-        lgs.alAddAlighting( self.soul, trip_id, arrival )
-        
-    def get_alighting(self, i):
-        trip_id = lgs.alGetAlightingTripId(self.soul, c_int(i))
-        arrival = lgs.alGetAlightingArrival(self.soul, c_int(i))
-        
-        if trip_id is None:
-            raise IndexError("Index %d out of bounds"%i)
-        
-        return (trip_id, arrival)
-        
-    def search_alightings_list(self, time):
-        return lgs.alSearchAlightingsList( self.soul, c_int(time) )
-        
-    def get_last_alighting_index(self, time):
-        return lgs.alGetLastAlightingIndex( self.soul, c_int(time) )
-        
-    def get_last_alighting(self, time):
-        i = self.get_last_alighting_index(time)
-        
-        if i == -1:
-            return None
-        else:
-            return self.get_alighting( i )
-        
-    def to_xml(self):
-        return "<Alight/>"
-        
-    def __repr__(self):
-        return "<Alight int_sid=%d agency=%d calendar=%s timezone=%s alightings=%s>"%(self.int_service_id, self.agency, self.calendar.soul,self.timezone.soul,[self.get_alighting(i) for i in range(self.num_alightings)])
-        
-    def __getstate__(self):
-        state = {}
-        state['calendar'] = self.calendar.soul
-        state['timezone'] = self.timezone.soul
-        state['agency'] = self.agency
-        state['int_sid'] = self.int_service_id
-        alightings = []
-        for i in range(self.num_alightings):
-            alightings.append( self.get_alighting( i ) )
-        state['alightings'] = alightings
-        return state
-        
-    def __resources__(self):
-        return ((str(self.calendar.soul), self.calendar),
-                (str(self.timezone.soul), self.timezone))
-    
-    @classmethod
-    def reconstitute(cls, state, resolver):
-        calendar = resolver.resolve( state['calendar'] )
-        timezone = resolver.resolve( state['timezone'] )
-        int_sid = state['int_sid']
-        agency = state['agency']
-        
-        ret = Alight(int_sid, calendar, timezone, agency)
-        
-        for trip_id, arrival in state['alightings']:
-            ret.add_alighting( trip_id, arrival )
-            
-        return ret
-        
-    def expound(self):
-        alightingstrs = []
-        
-        for i in range(self.num_alightings):
-            trip_id, arrival_secs = self.get_alighting(i)
-            alightingstrs.append( "on trip id='%s' at %s"%(trip_id, unparse_secs(arrival_secs)) )
-        
-        ret = """TripBoard
-   agency (internal id): %d
-   service_id (internal id): %d
-   calendar:
-%s
-   timezone:
-%s
-   alightings:
-%s"""%( self.agency,
-        self.int_service_id,
-        indent( self.calendar.expound("America/Chicago"), 6 ),
-        indent( self.timezone.expound(), 6 ),
-        indent( "\n".join(alightingstrs), 6 ) )
-
-        return ret
-
-Graph._cnew = lgs.gNew
-Graph._cdel = lgs.gDestroy
-Graph._cadd_vertex = ccast(lgs.gAddVertex, Vertex)
-Graph._cget_vertex = ccast(lgs.gGetVertex, Vertex)
-Graph._cadd_edge = ccast(lgs.gAddEdge, Edge)
-Graph._cshortest_path_tree = ccast(lgs.gShortestPathTree, ShortestPathTree)
-Graph._cshortest_path_tree_retro = ccast(lgs.gShortestPathTreeRetro, ShortestPathTree)
-
-Vertex._cnew = lgs.vNew
-Vertex._cdel = lgs.vDestroy
-Vertex._coutgoing_edges = ccast(lgs.vGetOutgoingEdgeList, ListNode)
-Vertex._cincoming_edges = ccast(lgs.vGetIncomingEdgeList, ListNode)
-Vertex._cpayload = ccast(lgs.vPayload, State)
-
-Edge._cnew = lgs.eNew
-Edge._cfrom_v = ccast(lgs.eGetFrom, Vertex)
-Edge._cto_v = ccast(lgs.eGetTo, Vertex)
-Edge._cpayload = ccast(lgs.eGetPayload, EdgePayload)
-Edge._cwalk = ccast(lgs.eWalk, State)
-Edge._cwalk_back = lgs.eWalkBack
-
-EdgePayload._subtypes = {0:Street,1:TripHopSchedule,2:TripHop,3:Link,4:GenericPyPayload,5:None,6:Wait,7:Headway,8:TripBoard,9:Crossing,10:Alight,11:HeadwayBoard,13:HeadwayAlight}
-EdgePayload._cget_type = lgs.epGetType
-EdgePayload._cwalk = lgs.epWalk
-EdgePayload._cwalk_back = lgs.epWalkBack
-EdgePayload._ccollapse = ccast(lgs.epCollapse, EdgePayload)
-EdgePayload._ccollapse_back = ccast(lgs.epCollapseBack, EdgePayload)
-
-ServicePeriod._cnew = lgs.spNew
-ServicePeriod._crewind = ccast(lgs.spRewind, ServicePeriod)
-ServicePeriod._cfast_forward = ccast(lgs.spFastForward, ServicePeriod)
-ServicePeriod._cnext = ccast(lgs.spNextPeriod, ServicePeriod)
-ServicePeriod._cprev = ccast(lgs.spPreviousPeriod, ServicePeriod)
-
-ServiceCalendar._cnew = lgs.scNew
-ServiceCalendar._cperiod_of_or_before = ccast(lgs.scPeriodOfOrBefore, ServicePeriod)
-ServiceCalendar._cperiod_of_or_after = ccast(lgs.scPeriodOfOrAfter, ServicePeriod)
-
-State._cnew = lgs.stateNew
-State._cdel = lgs.stateDestroy
-State._ccopy = ccast(lgs.stateDup, State)
-
-ListNode._cdata = ccast(lgs.liGetData, Edge)
-ListNode._cnext = ccast(lgs.liGetNext, ListNode)
-
-TripHop._cnew = lgs.triphopNew
-TripHop._cdel = lgs.triphopDestroy
-TripHop._cwalk = lgs.triphopWalk
-TripHop._cwalk_back = lgs.triphopWalkBack
-
-TripHopSchedule._cdel = lgs.thsDestroy
-TripHopSchedule._chop = ccast(lgs.thsGetHop, TripHop)
-TripHopSchedule._cwalk = lgs.thsWalk
-TripHopSchedule._cwalk_back = lgs.thsWalkBack
-TripHopSchedule._cget_last_hop = lgs.thsGetLastHop
-TripHopSchedule._cget_next_hop = lgs.thsGetNextHop
-#TripHopSchedule._ccollapse = ccast(lgs.thsCollapse, TripHop)
-#TripHopSchedule._ccollapse_back = lgs.thsCollapseBack
-#TripHopSchedule._collapse_type = TripHop
-
-Street._cnew = lgs.streetNew
-Street._cdel = lgs.streetDestroy
-Street._cwalk = lgs.streetWalk
+
+class Wait(EdgePayload):
+    end = cproperty(lgs.waitGetEnd, c_long)
+    timezone = cproperty(lgs.waitGetTimezone, c_void_p, Timezone)
+    
+    def __init__(self, end, timezone):
+        self.soul = self._cnew( end, timezone.soul )
+        
+    def to_xml(self):
+        self.check_destroyed()
+        
+        return "<Wait end='%ld' />"%(self.end)
+        
+    def __getstate__(self):
+        return (self.end, self.timezone.soul)
+
+class TripHop(EdgePayload):
+    
+    depart = cproperty( lgs.triphopDepart, c_int )
+    arrive = cproperty( lgs.triphopArrive, c_int )
+    transit = cproperty( lgs.triphopTransit, c_int )
+    trip_id = cproperty( lgs.triphopTripId, c_char_p )
+    calendar = cproperty( lgs.triphopCalendar, c_void_p, ServiceCalendar )
+    timezone = cproperty( lgs.triphopTimezone, c_void_p, Timezone )
+    agency = cproperty( lgs.triphopAuthority, c_int )
+    int_service_id = cproperty( lgs.triphopServiceId, c_int )
+
+    SEC_IN_HOUR = 3600
+    SEC_IN_MINUTE = 60
+    
+    def __init__(self, depart, arrive, trip_id, calendar, timezone, agency, service_id ):
+        if type(service_id)!=type('string'):
+            raise TypeError("service_id is supposed to be a string")
+            
+        if arrive < depart:
+            raise Exception("The triphop cannot arrive earlier than it departs. depart:%d arrive:%d"%(depart, arrive))
+            
+        int_sid = calendar.get_service_id_int( service_id )
+        self.soul = lgs.triphopNew(depart, arrive, trip_id.encode("ascii"), calendar.soul, timezone.soul, c_int(agency), ServiceIdType(int_sid))
+    
+    @classmethod
+    def _daysecs_to_str(cls,daysecs):
+        return "%02d:%02d:%02d"%(int(daysecs/cls.SEC_IN_HOUR), int(daysecs%cls.SEC_IN_HOUR/cls.SEC_IN_MINUTE), int(daysecs%cls.SEC_IN_MINUTE))
+        
+    @property
+    def service_id(self):
+        return self.calendar.get_service_id_string( self.int_service_id )
+
+    def to_xml(self):
+        print self.service_id
+        return "<TripHop depart='%s' arrive='%s' transit='%s' trip_id='%s' service_id='%s' agency='%d'/>" % \
+                        (self._daysecs_to_str(self.depart),
+                        self._daysecs_to_str(self.arrive),
+                        self.transit, self.trip_id,self.service_id,self.agency)
+    
+    def __getstate__(self):
+        return (self.depart, self.arrive, self.trip_id, self.calendar.soul, self.timezone.soul, self.agency, self.calendar.get_service_id_string(self.int_service_id))
+    
+class Headway(EdgePayload):
+    
+    begin_time = cproperty( lgs.headwayBeginTime, c_int )
+    end_time = cproperty( lgs.headwayEndTime, c_int )
+    wait_period = cproperty( lgs.headwayWaitPeriod, c_int )
+    transit = cproperty( lgs.headwayTransit, c_int )
+    trip_id = cproperty( lgs.headwayTripId, c_char_p )
+    calendar = cproperty( lgs.headwayCalendar, c_void_p, ServiceCalendar )
+    timezone = cproperty( lgs.headwayTimezone, c_void_p, Timezone )
+    agency = cproperty( lgs.headwayAgency, c_int )
+    int_service_id = cproperty( lgs.headwayServiceId, c_int )
+    
+    def __init__(self, begin_time, end_time, wait_period, transit, trip_id, calendar, timezone, agency, service_id):
+        if type(service_id)!=type('string'):
+            raise TypeError("service_id is supposed to be a string")
+            
+        int_sid = calendar.get_service_id_int( service_id )
+        
+        self.soul = lgs.headwayNew(begin_time, end_time, wait_period, transit, trip_id.encode("ascii"),  calendar.soul, timezone.soul, c_int(agency), ServiceIdType(int_sid))
+        
+    @property
+    def service_id(self):
+        return self.calendar.get_service_id_string( self.int_service_id )
+        
+    def to_xml(self):
+        return "<Headway begin_time='%d' end_time='%d' wait_period='%d' transit='%d' trip_id='%s' agency='%d' int_service_id='%d' />"% \
+                       (self.begin_time,
+                        self.end_time,
+                        self.wait_period,
+                        self.transit,
+                        self.trip_id,
+                        self.agency,
+                        self.int_service_id)
+    
+    def __getstate__(self):
+        return (self.begin_time, self.end_time, self.wait_period, self.transit, self.trip_id, self.calendar.soul, self.timezone.soul, self.agency, self.calendar.get_service_id_string(self.int_service_id))
+    
+class TripHopSchedule(EdgePayload):
+    
+    calendar = cproperty( lgs.thsGetCalendar, c_void_p, ServiceCalendar )
+    timezone = cproperty( lgs.thsGetTimezone, c_void_p, Timezone )
+    
+    def __init__(self, hops, service_id, calendar, timezone, agency):
+        #TripHopSchedule* thsNew( int *departs, int *arrives, char **trip_ids, int n, ServiceId service_id, ServicePeriod* calendar, int timezone_offset );
+        
+        n = len(hops)
+        departs = (c_int * n)()
+        arrives = (c_int * n)()
+        trip_ids = (c_char_p * n)()
+        for i in range(n):
+            departs[i] = hops[i][0]
+            arrives[i] = hops[i][1]
+            trip_ids[i] = c_char_p(hops[i][2])
+        
+        self.soul = lgs.thsNew(departs, arrives, trip_ids, n, calendar.get_service_id_int( service_id ), calendar.soul, timezone.soul, c_int(agency) )
+    
+    n = cproperty(lgs.thsGetN, c_int)
+    service_id_int = cproperty(lgs.thsGetServiceId, c_int)
+    
+    @property
+    def service_id(self):
+        return self.calendar.get_service_id_string( self.service_id_int )
+        
+    def triphop(self, i):
+        self.check_destroyed()
+        
+        return self._chop(self.soul, i)
+    
+    @property
+    def triphops(self):
+        self.check_destroyed()
+        
+        hops = []
+        for i in range(self.n):
+            hops.append( self.triphop( i ) )
+        return hops
+    
+    def to_xml(self):
+        self.check_destroyed()
+        
+        ret = "<TripHopSchedule service_id='%s'>" % self.service_id
+        for triphop in self.triphops:
+          ret += triphop.to_xml()
+
+        ret += "</TripHopSchedule>"
+        return ret
+        
+    def collapse(self, state):
+        self.check_destroyed()
+        
+        func = lgs.thsCollapse
+        func.restype = c_void_p
+        func.argtypes = [c_void_p, c_void_p]
+        
+        triphopsoul = func(self.soul, state.soul)
+        
+        return TripHop.from_pointer( triphopsoul )
+        
+    def collapse_back(self, state):
+        self.check_destroyed()
+        
+        func = lgs.thsCollapseBack
+        func.restype = c_void_p
+        func.argtypes = [c_void_p, c_void_p]
+        
+        triphopsoul = func(self.soul, state.soul)
+        
+        return TripHop.from_pointer( triphopsoul )
+        
+    def get_next_hop(self, time):
+        return TripHop.from_pointer( self._cget_next_hop(self.soul, time) )
+        
+    def get_last_hop(self, time):
+        return TripHop.from_pointer( self._cget_last_hop(self.soul, time) )
+        
+class TripBoard(EdgePayload):
+    calendar = cproperty( lgs.tbGetCalendar, c_void_p, ServiceCalendar )
+    timezone = cproperty( lgs.tbGetTimezone, c_void_p, Timezone )
+    agency = cproperty( lgs.tbGetAgency, c_int )
+    int_service_id = cproperty( lgs.tbGetServiceId, c_int )
+    num_boardings = cproperty( lgs.tbGetNumBoardings, c_int )
+    overage = cproperty( lgs.tbGetOverage, c_int )
+    
+    def __init__(self, service_id, calendar, timezone, agency):
+        service_id = service_id if type(service_id)==int else calendar.get_service_id_int(service_id)
+        
+        self.soul = self._cnew(service_id, calendar.soul, timezone.soul, agency)
+        
+    def add_boarding(self, trip_id, depart):
+        self._cadd_boarding( self.soul, trip_id, depart )
+        
+    def get_boarding(self, i):
+        trip_id = lgs.tbGetBoardingTripId(self.soul, c_int(i))
+        depart = lgs.tbGetBoardingDepart(self.soul, c_int(i))
+        
+        if trip_id is None:
+            raise IndexError("Index %d out of bounds"%i)
+        
+        return (trip_id, depart)
+    
+    def search_boardings_list(self, time):
+        return lgs.tbSearchBoardingsList( self.soul, c_int(time) )
+        
+    def get_next_boarding_index(self, time):
+        return lgs.tbGetNextBoardingIndex( self.soul, c_int(time) )
+        
+    def get_next_boarding(self, time):
+        i = self.get_next_boarding_index(time)
+        
+        if i == -1:
+            return None
+        else:
+            return self.get_boarding( i )
+            
+    def to_xml(self):
+        return "<TripBoard />"
+        
+    def __repr__(self):
+        return "<TripBoard int_sid=%d agency=%d calendar=%s timezone=%s boardings=%s>"%(self.int_service_id, self.agency, self.calendar.soul,self.timezone.soul,[self.get_boarding(i) for i in range(self.num_boardings)])
+        
+    def __getstate__(self):
+        state = {}
+        state['calendar'] = self.calendar.soul
+        state['timezone'] = self.timezone.soul
+        state['agency'] = self.agency
+        state['int_sid'] = self.int_service_id
+        boardings = []
+        for i in range(self.num_boardings):
+            boardings.append( self.get_boarding( i ) )
+        state['boardings'] = boardings
+        return state
+        
+    def __resources__(self):
+        return ((str(self.calendar.soul), self.calendar),
+                (str(self.timezone.soul), self.timezone))
+    
+    @classmethod
+    def reconstitute(cls, state, resolver):
+        calendar = resolver.resolve( state['calendar'] )
+        timezone = resolver.resolve( state['timezone'] )
+        int_sid = state['int_sid']
+        agency = state['agency']
+        
+        ret = TripBoard(int_sid, calendar, timezone, agency)
+        
+        for trip_id, depart in state['boardings']:
+            ret.add_boarding( trip_id, depart )
+            
+        return ret
+        
+    def expound(self):
+        boardingstrs = []
+        
+        for i in range(self.num_boardings):
+            trip_id, departure_secs = self.get_boarding(i)
+            boardingstrs.append( "on trip id='%s' at %s"%(trip_id, unparse_secs(departure_secs)) )
+        
+        ret = """TripBoard
+   agency (internal id): %d
+   service_id (internal id): %d
+   calendar:
+%s
+   timezone:
+%s
+   boardings:
+%s"""%( self.agency,
+        self.int_service_id,
+        indent( self.calendar.expound("America/Chicago"), 6 ),
+        indent( self.timezone.expound(), 6 ),
+        indent( "\n".join(boardingstrs), 6 ) )
+
+        return ret
+        
+        
+class HeadwayBoard(EdgePayload):
+    calendar = cproperty( lgs.hbGetCalendar, c_void_p, ServiceCalendar )
+    timezone = cproperty( lgs.hbGetTimezone, c_void_p, Timezone )
+    agency = cproperty( lgs.hbGetAgency, c_int )
+    int_service_id = cproperty( lgs.hbGetServiceId, c_int )
+    trip_id = cproperty( lgs.hbGetTripId, c_char_p )
+    start_time = cproperty( lgs.hbGetStartTime, c_int )
+    end_time = cproperty( lgs.hbGetEndTime, c_int )
+    headway_secs = cproperty( lgs.hbGetHeadwaySecs, c_int )
+    
+    def __init__(self, service_id, calendar, timezone, agency, trip_id, start_time, end_time, headway_secs):
+        service_id = service_id if type(service_id)==int else calendar.get_service_id_int(service_id)
+        
+        self.soul = self._cnew(service_id, calendar.soul, timezone.soul, agency, trip_id, start_time, end_time, headway_secs)
+        
+    def __repr__(self):
+        return "<HeadwayBoard calendar=%d timezone=%d agency=%d service_id=%d trip_id=\"%s\" start_time=%d end_time=%d headway_secs=%d>"%(self.calendar.soul,
+                                                                                                                                          self.timezone.soul,
+                                                                                                                                          self.agency,
+                                                                                                                                          self.int_service_id,
+                                                                                                                                          self.trip_id,
+                                                                                                                                          self.start_time,
+                                                                                                                                          self.end_time,
+                                                                                                                                          self.headway_secs)
+                                                                                                                                          
+    def __getstate__(self):
+        state = {}
+        state['calendar'] = self.calendar.soul
+        state['timezone'] = self.timezone.soul
+        state['agency'] = self.agency
+        state['int_sid'] = self.int_service_id
+        state['trip_id'] = self.trip_id
+        state['start_time'] = self.start_time
+        state['end_time'] = self.end_time
+        state['headway_secs'] = self.headway_secs
+        return state
+        
+    def __resources__(self):
+        return ((str(self.calendar.soul), self.calendar),
+                (str(self.timezone.soul), self.timezone))
+    
+    @classmethod
+    def reconstitute(cls, state, resolver):
+        calendar = resolver.resolve( state['calendar'] )
+        timezone = resolver.resolve( state['timezone'] )
+        int_sid = state['int_sid']
+        agency = state['agency']
+        trip_id = state['trip_id']
+        start_time = state['start_time']
+        end_time = state['end_time']
+        headway_secs = state['headway_secs']
+        
+        ret = HeadwayBoard(int_sid, calendar, timezone, agency, trip_id, start_time, end_time, headway_secs)
+            
+        return ret
+        
+class HeadwayAlight(EdgePayload):
+    calendar = cproperty( lgs.haGetCalendar, c_void_p, ServiceCalendar )
+    timezone = cproperty( lgs.haGetTimezone, c_void_p, Timezone )
+    agency = cproperty( lgs.haGetAgency, c_int )
+    int_service_id = cproperty( lgs.haGetServiceId, c_int )
+    trip_id = cproperty( lgs.haGetTripId, c_char_p )
+    start_time = cproperty( lgs.haGetStartTime, c_int )
+    end_time = cproperty( lgs.haGetEndTime, c_int )
+    headway_secs = cproperty( lgs.haGetHeadwaySecs, c_int )
+    
+    def __init__(self, service_id, calendar, timezone, agency, trip_id, start_time, end_time, headway_secs):
+        service_id = service_id if type(service_id)==int else calendar.get_service_id_int(service_id)
+        
+        self.soul = self._cnew(service_id, calendar.soul, timezone.soul, agency, trip_id, start_time, end_time, headway_secs)
+        
+    def __repr__(self):
+        return "<HeadwayAlight calendar=%d timezone=%d agency=%d service_id=%d trip_id=\"%s\" start_time=%d end_time=%d headway_secs=%d>"%(self.calendar.soul,
+                                                                                                                                          self.timezone.soul,
+                                                                                                                                          self.agency,
+                                                                                                                                          self.int_service_id,
+                                                                                                                                          self.trip_id,
+                                                                                                                                          self.start_time,
+                                                                                                                                          self.end_time,
+                                                                                                                                          self.headway_secs)
+                                                                                                                                          
+    def __getstate__(self):
+        state = {}
+        state['calendar'] = self.calendar.soul
+        state['timezone'] = self.timezone.soul
+        state['agency'] = self.agency
+        state['int_sid'] = self.int_service_id
+        state['trip_id'] = self.trip_id
+        state['start_time'] = self.start_time
+        state['end_time'] = self.end_time
+        state['headway_secs'] = self.headway_secs
+        return state
+        
+    def __resources__(self):
+        return ((str(self.calendar.soul), self.calendar),
+                (str(self.timezone.soul), self.timezone))
+    
+    @classmethod
+    def reconstitute(cls, state, resolver):
+        calendar = resolver.resolve( state['calendar'] )
+        timezone = resolver.resolve( state['timezone'] )
+        int_sid = state['int_sid']
+        agency = state['agency']
+        trip_id = state['trip_id']
+        start_time = state['start_time']
+        end_time = state['end_time']
+        headway_secs = state['headway_secs']
+        
+        ret = HeadwayAlight(int_sid, calendar, timezone, agency, trip_id, start_time, end_time, headway_secs)
+            
+        return ret
+    
+class Crossing(EdgePayload):
+    crossing_time = cproperty( lgs.crGetCrossingTime, c_int )
+    
+    def __init__(self, crossing_time):
+        self.soul = self._cnew(c_int(crossing_time))
+        
+    def to_xml(self):
+        return "<Crossing crossing_time=\"%d\"/>"%self.crossing_time
+        
+    def __getstate__(self):
+        return self.crossing_time
+        
+    @classmethod
+    def reconstitute(cls, state, resolver):
+        return Crossing(state)
+        
+class Alight(EdgePayload):
+    calendar = cproperty( lgs.alGetCalendar, c_void_p, ServiceCalendar )
+    timezone = cproperty( lgs.alGetTimezone, c_void_p, Timezone )
+    agency = cproperty( lgs.alGetAgency, c_int )
+    int_service_id = cproperty( lgs.alGetServiceId, c_int )
+    num_alightings = cproperty( lgs.alGetNumAlightings, c_int )
+    overage = cproperty( lgs.tbGetOverage, c_int )
+    
+    def __init__(self, service_id, calendar, timezone, agency):
+        service_id = service_id if type(service_id)==int else calendar.get_service_id_int(service_id)
+        
+        self.soul = self._cnew(service_id, calendar.soul, timezone.soul, agency)
+        
+    def add_alighting(self, trip_id, arrival):
+        lgs.alAddAlighting( self.soul, trip_id, arrival )
+        
+    def get_alighting(self, i):
+        trip_id = lgs.alGetAlightingTripId(self.soul, c_int(i))
+        arrival = lgs.alGetAlightingArrival(self.soul, c_int(i))
+        
+        if trip_id is None:
+            raise IndexError("Index %d out of bounds"%i)
+        
+        return (trip_id, arrival)
+        
+    def search_alightings_list(self, time):
+        return lgs.alSearchAlightingsList( self.soul, c_int(time) )
+        
+    def get_last_alighting_index(self, time):
+        return lgs.alGetLastAlightingIndex( self.soul, c_int(time) )
+        
+    def get_last_alighting(self, time):
+        i = self.get_last_alighting_index(time)
+        
+        if i == -1:
+            return None
+        else:
+            return self.get_alighting( i )
+        
+    def to_xml(self):
+        return "<Alight/>"
+        
+    def __repr__(self):
+        return "<Alight int_sid=%d agency=%d calendar=%s timezone=%s alightings=%s>"%(self.int_service_id, self.agency, self.calendar.soul,self.timezone.soul,[self.get_alighting(i) for i in range(self.num_alightings)])
+        
+    def __getstate__(self):
+        state = {}
+        state['calendar'] = self.calendar.soul
+        state['timezone'] = self.timezone.soul
+        state['agency'] = self.agency
+        state['int_sid'] = self.int_service_id
+        alightings = []
+        for i in range(self.num_alightings):
+            alightings.append( self.get_alighting( i ) )
+        state['alightings'] = alightings
+        return state
+        
+    def __resources__(self):
+        return ((str(self.calendar.soul), self.calendar),
+                (str(self.timezone.soul), self.timezone))
+    
+    @classmethod
+    def reconstitute(cls, state, resolver):
+        calendar = resolver.resolve( state['calendar'] )
+        timezone = resolver.resolve( state['timezone'] )
+        int_sid = state['int_sid']
+        agency = state['agency']
+        
+        ret = Alight(int_sid, calendar, timezone, agency)
+        
+        for trip_id, arrival in state['alightings']:
+            ret.add_alighting( trip_id, arrival )
+            
+        return ret
+        
+    def expound(self):
+        alightingstrs = []
+        
+        for i in range(self.num_alightings):
+            trip_id, arrival_secs = self.get_alighting(i)
+            alightingstrs.append( "on trip id='%s' at %s"%(trip_id, unparse_secs(arrival_secs)) )
+        
+        ret = """TripBoard
+   agency (internal id): %d
+   service_id (internal id): %d
+   calendar:
+%s
+   timezone:
+%s
+   alightings:
+%s"""%( self.agency,
+        self.int_service_id,
+        indent( self.calendar.expound("America/Chicago"), 6 ),
+        indent( self.timezone.expound(), 6 ),
+        indent( "\n".join(alightingstrs), 6 ) )
+
+        return ret
+
+Graph._cnew = lgs.gNew
+Graph._cdel = lgs.gDestroy
+Graph._cadd_vertex = ccast(lgs.gAddVertex, Vertex)
+Graph._cget_vertex = ccast(lgs.gGetVertex, Vertex)
+Graph._cadd_edge = ccast(lgs.gAddEdge, Edge)
+Graph._cshortest_path_tree = ccast(lgs.gShortestPathTree, ShortestPathTree)
+Graph._cshortest_path_tree_retro = ccast(lgs.gShortestPathTreeRetro, ShortestPathTree)
+
+Vertex._cnew = lgs.vNew
+Vertex._cdel = lgs.vDestroy
+Vertex._coutgoing_edges = ccast(lgs.vGetOutgoingEdgeList, ListNode)
+Vertex._cincoming_edges = ccast(lgs.vGetIncomingEdgeList, ListNode)
+Vertex._cpayload = ccast(lgs.vPayload, State)
+
+Edge._cnew = lgs.eNew
+Edge._cfrom_v = ccast(lgs.eGetFrom, Vertex)
+Edge._cto_v = ccast(lgs.eGetTo, Vertex)
+Edge._cpayload = ccast(lgs.eGetPayload, EdgePayload)
+Edge._cwalk = ccast(lgs.eWalk, State)
+Edge._cwalk_back = lgs.eWalkBack
+
+EdgePayload._subtypes = {0:Street,1:TripHopSchedule,2:TripHop,3:Link,4:GenericPyPayload,5:None,6:Wait,7:Headway,8:TripBoard,9:Crossing,10:Alight,11:HeadwayBoard,13:HeadwayAlight}
+EdgePayload._cget_type = lgs.epGetType
+EdgePayload._cwalk = lgs.epWalk
+EdgePayload._cwalk_back = lgs.epWalkBack
+EdgePayload._ccollapse = ccast(lgs.epCollapse, EdgePayload)
+EdgePayload._ccollapse_back = ccast(lgs.epCollapseBack, EdgePayload)
+
+ServicePeriod._cnew = lgs.spNew
+ServicePeriod._crewind = ccast(lgs.spRewind, ServicePeriod)
+ServicePeriod._cfast_forward = ccast(lgs.spFastForward, ServicePeriod)
+ServicePeriod._cnext = ccast(lgs.spNextPeriod, ServicePeriod)
+ServicePeriod._cprev = ccast(lgs.spPreviousPeriod, ServicePeriod)
+
+ServiceCalendar._cnew = lgs.scNew
+ServiceCalendar._cperiod_of_or_before = ccast(lgs.scPeriodOfOrBefore, ServicePeriod)
+ServiceCalendar._cperiod_of_or_after = ccast(lgs.scPeriodOfOrAfter, ServicePeriod)
+
+State._cnew = lgs.stateNew
+State._cdel = lgs.stateDestroy
+State._ccopy = ccast(lgs.stateDup, State)
+
+ListNode._cdata = ccast(lgs.liGetData, Edge)
+ListNode._cnext = ccast(lgs.liGetNext, ListNode)
+
+TripHop._cnew = lgs.triphopNew
+TripHop._cdel = lgs.triphopDestroy
+TripHop._cwalk = lgs.triphopWalk
+TripHop._cwalk_back = lgs.triphopWalkBack
+
+TripHopSchedule._cdel = lgs.thsDestroy
+TripHopSchedule._chop = ccast(lgs.thsGetHop, TripHop)
+TripHopSchedule._cwalk = lgs.thsWalk
+TripHopSchedule._cwalk_back = lgs.thsWalkBack
+TripHopSchedule._cget_last_hop = lgs.thsGetLastHop
+TripHopSchedule._cget_next_hop = lgs.thsGetNextHop
+#TripHopSchedule._ccollapse = ccast(lgs.thsCollapse, TripHop)
+#TripHopSchedule._ccollapse_back = lgs.thsCollapseBack
+#TripHopSchedule._collapse_type = TripHop
+
+Street._cnew = lgs.streetNew
+Street._cdel = lgs.streetDestroy
+Street._cwalk = lgs.streetWalk
 Street._cwalk_back = lgs.streetWalkBack
 
 Egress._cnew = lgs.egressNew
 Egress._cdel = lgs.egressDestroy
 Egress._cwalk = lgs.egressWalk
-Egress._cwalk_back = lgs.egressWalkBack
-
-Link._cnew = lgs.linkNew
-Link._cdel = lgs.linkDestroy
-Link._cwalk = lgs.epWalk
-Link._cwalk_back = lgs.linkWalkBack
-
-Wait._cnew = lgs.waitNew
-Wait._cdel = lgs.waitDestroy
-Wait._cwalk = lgs.waitWalk
-Wait._cwalk_back = lgs.waitWalkBack
-
-TripBoard._cnew = lgs.tbNew
-TripBoard._cdel = lgs.tbDestroy
-TripBoard._cadd_boarding = lgs.tbAddBoarding
-TripBoard._cwalk = lgs.epWalk
-
-Crossing._cnew = lgs.crNew
-Crossing._cdel = lgs.crDestroy
-
-Alight._cnew = lgs.alNew
-Alight._cdel = lgs.alDestroy
-
-HeadwayBoard._cnew = lgs.hbNew
-HeadwayBoard._cdel = lgs.hbDestroy
-HeadwayBoard._cwalk = lgs.epWalk
-
-HeadwayAlight._cnew = lgs.haNew
-HeadwayAlight._cdel = lgs.haDestroy
-HeadwayAlight._cwalk = lgs.epWalk
-
-WalkOptions._cnew = lgs.woNew
-WalkOptions._cdel = lgs.woDestroy
-
-GenericPyPayload._cnew = lgs.cpNew
+Egress._cwalk_back = lgs.egressWalkBack
+
+Link._cnew = lgs.linkNew
+Link._cdel = lgs.linkDestroy
+Link._cwalk = lgs.epWalk
+Link._cwalk_back = lgs.linkWalkBack
+
+Wait._cnew = lgs.waitNew
+Wait._cdel = lgs.waitDestroy
+Wait._cwalk = lgs.waitWalk
+Wait._cwalk_back = lgs.waitWalkBack
+
+TripBoard._cnew = lgs.tbNew
+TripBoard._cdel = lgs.tbDestroy
+TripBoard._cadd_boarding = lgs.tbAddBoarding
+TripBoard._cwalk = lgs.epWalk
+
+Crossing._cnew = lgs.crNew
+Crossing._cdel = lgs.crDestroy
+
+Alight._cnew = lgs.alNew
+Alight._cdel = lgs.alDestroy
+
+HeadwayBoard._cnew = lgs.hbNew
+HeadwayBoard._cdel = lgs.hbDestroy
+HeadwayBoard._cwalk = lgs.epWalk
+
+HeadwayAlight._cnew = lgs.haNew
+HeadwayAlight._cdel = lgs.haDestroy
+HeadwayAlight._cwalk = lgs.epWalk
+
+WalkOptions._cnew = lgs.woNew
+WalkOptions._cdel = lgs.woDestroy
+
+GenericPyPayload._cnew = lgs.cpNew
 GenericPyPayload._cdel = lgs.cpDestroy