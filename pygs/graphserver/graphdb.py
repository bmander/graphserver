--- conflicted
+++ resolved
@@ -25,14 +25,9 @@
         
     def setup(self):
         c = self.conn.cursor()
-<<<<<<< HEAD
         c.execute( "CREATE TABLE vertices (label)" )
         c.execute( "CREATE TABLE payloads (id TEXT UNIQUE ON CONFLICT IGNORE, type TEXT, state TEXT)" )
         c.execute( "CREATE TABLE edges (vertex1 TEXT, vertex2 TEXT, epid TEXT)" )
-=======
-        c.execute( "CREATE TABLE vertices (label TEXT UNIQUE ON CONFLICT IGNORE)" )
-        c.execute( "CREATE TABLE edges (vertex1 TEXT, vertex2 TEXT, edgetype TEXT, edgestate TEXT)" )
->>>>>>> eac7a77b
         c.execute( "CREATE TABLE resources (name TEXT UNIQUE ON CONFLICT IGNORE, image TEXT)" )
     
         self.conn.commit()
