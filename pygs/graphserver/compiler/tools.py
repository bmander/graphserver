from graphserver.core import State, Graph, TripBoard, HeadwayBoard, HeadwayAlight, Crossing, Alight, Link, ServiceCalendar, Timezone, TimezonePeriod, Street
from graphserver.ext.gtfs.gtfsdb import GTFSDatabase
from graphserver.ext.osm.osmdb import OSMDB
import sys
import pytz
from datetime import timedelta, datetime, time
from graphserver.util import TimeHelpers
from graphserver.graphdb import GraphDatabase
from vincenty import vincenty

def iter_dates(startdate, enddate):
    currdate = startdate
    while currdate <= enddate:
        yield currdate
        currdate += timedelta(1)
        
def cons(ary):
    for i in range(len(ary)-1):
        yield (ary[i], ary[i+1])

def gtfsdb_to_service_calendar(gtfsdb, agency_id=None):
    """Given gtfsdb and agency_id, returns graphserver.core.ServiceCalendar"""
    
    # grab pytz timezone by agency_id, via gtfsdb
    timezone_name = gtfsdb.agency_timezone_name( agency_id )
    timezone = pytz.timezone( timezone_name )

    # grab date, day service bounds
    start_date, end_date = gtfsdb.date_range()

    # init empty calendar
    cal = ServiceCalendar()

    # for each day in service range, inclusive
    for currdate in iter_dates(start_date, end_date):
        
        # get and encode in utf-8 the service_ids of all service periods running thos date
        service_ids = [x.encode('utf8') for x in gtfsdb.service_periods( currdate )]
        
        # figure datetime.datetime bounds of this service day
        currdate_start = datetime.combine(currdate, time(0))
        currdate_local_start = timezone.localize(currdate_start)
        service_period_begins = timezone.normalize( currdate_local_start )
        service_period_ends = timezone.normalize( currdate_local_start + timedelta(hours=24)  )

        # enter as entry in service calendar
        cal.add_period( TimeHelpers.datetime_to_unix(service_period_begins), TimeHelpers.datetime_to_unix(service_period_ends), service_ids )

    return cal

def load_bundle_to_boardalight_graph(g, agency_namespace, bundle, service_id, sc, tz):
    stop_time_bundles = list(bundle.stop_time_bundles(service_id))
    
    # If there's less than two stations on this trip bundle, the trip bundle doesn't actually span two places
    if len(stop_time_bundles)<2:
        return
    
    print "board edges"
    #add board edges
    for i, stop_time_bundle in enumerate(stop_time_bundles[:-1]):
        
        if len(stop_time_bundle)==0:
            continue
        
        trip_id, departure_time, arrival_time, stop_id, stop_sequence, stop_dist_traveled = stop_time_bundle[0]
        
        psv_label = "psv-%s-%03d-%03d"%(agency_namespace,bundle.pattern.pattern_id,i)
        print psv_label
        
        g.add_vertex( psv_label )
        
        b = TripBoard(service_id, sc, tz, 0)
        for trip_id, departure_time, arrival_time, stop_id, stop_sequence, stop_dist_traveled in stop_time_bundle:
            b.add_boarding( trip_id, departure_time )
            
        g.add_edge( "sta-%s"%stop_id, psv_label, b )
    
    print "alight edges"
    #add alight edges
    for i, stop_time_bundle in enumerate(stop_time_bundles[1:]):
        if len(stop_time_bundle)==0:
            continue

        trip_id, departure_time, arrival_time, stop_id, stop_sequence, stop_dist_traveled = stop_time_bundle[0]
        
<<<<<<< HEAD
        psv_label = "psv-%s-%03d-%03d"%(agency_namespace,bundle.pattern.pattern_id,i+1)
        print psv_label
        
        g.add_vertex( psv_label )
=======
        patternstop_vx_name = "psv-%s-%03d-%03d"%(agency_namespace,bundle.pattern.pattern_id,i+1)
        g.add_vertex( patternstop_vx_name )
>>>>>>> 18fe99c9
        
        al = Alight(service_id, sc, tz, 0)
        for trip_id, departure_time, arrival_time, stop_id, stop_sequence, stop_dist_traveled in stop_time_bundle:
            al.add_alighting( trip_id.encode('ascii'), arrival_time )
            
        g.add_edge( psv_label, "sta-%s"%stop_id, al )
    

    print bundle.pattern.crossings
    print bundle.pattern.stop_ids
    print bundle.pattern.layovers
    for bb in bundle.stop_time_bundles(service_id):
        print bb
    
    # add crossing edges
    print "crossing edges"
    for j, crossing_time in enumerate(bundle.pattern.crossings):
        c = Crossing( crossing_time )
        
        psv1_label = "psv-%s-%03d-%03d"%(agency_namespace,bundle.pattern.pattern_id,j)
        psv2_label = "psv-%s-%03d-%03d"%(agency_namespace,bundle.pattern.pattern_id,j+1)
        
        print psv1_label
        print psv2_label
        
        g.add_edge( psv1_label, psv2_label, c )

def load_gtfsdb_to_boardalight_graph(g, agency_namespace, gtfsdb, agency_id, service_ids, reporter=sys.stdout):
    
    # get graphserver.core.Timezone and graphserver.core.ServiceCalendars from gtfsdb for agency with given agency_id
    tz = Timezone.generate(gtfsdb.agency_timezone_name( agency_id ))
    sc = gtfsdb_to_service_calendar(gtfsdb, agency_id )

    # enter station vertices
    for stop_id, stop_name, stop_lat, stop_lon in gtfsdb.stops():
        g.add_vertex( "sta-%s"%stop_id )
    
    # compile trip bundles from gtfsdb
    if reporter: reporter.write( "Compiling trip bundles...\n" )
    bundles = gtfsdb.compile_trip_bundles(reporter=reporter)

    # load bundles to graph
    if reporter: reporter.write( "Loading trip bundles into graph...\n" )
    n_bundles = len(bundles)
    for i, bundle in enumerate(bundles):
        if reporter and i%((n_bundles//100)+1)==0: reporter.write( "%d/%d trip bundles loaded\n"%(i, n_bundles) )
        
        for service_id in service_ids:
            load_bundle_to_boardalight_graph(g, agency_namespace, bundle, service_id, sc, tz)
            
    # load headways
    if reporter: reporter.write( "Loading headways trips to graph...\n" )
    for trip_id, start_time, end_time, headway_secs in gtfsdb.execute( "SELECT * FROM frequencies" ):
        service_id = list(gtfsdb.execute( "SELECT service_id FROM trips WHERE trip_id=?", (trip_id,) ))[0][0]
        service_id = service_id.encode('utf-8')
        
        hb = HeadwayBoard( service_id, sc, tz, 0, trip_id.encode('utf-8'), start_time, end_time, headway_secs )
        ha = HeadwayAlight( service_id, sc, tz, 0, trip_id.encode('utf-8'), start_time, end_time, headway_secs )
        
        stoptimes = list(gtfsdb.execute( "SELECT * FROM stop_times WHERE trip_id=? ORDER BY stop_sequence", (trip_id,)) )
        
        #add board edges
        for trip_id, arrival_time, departure_time, stop_id, stop_sequence, stop_dist_traveled in stoptimes[:-1]:
            g.add_vertex( "hwv-%s-%s-%s"%(agency_namespace,stop_id, trip_id) )
            g.add_edge( "sta-%s"%stop_id, "hwv-%s-%s-%s"%(agency_namespace,stop_id, trip_id), hb )
            
        #add alight edges
        for trip_id, arrival_time, departure_time, stop_id, stop_sequence, stop_dist_traveled in stoptimes[1:]:
            g.add_vertex( "hwv-%s-%s-%s"%(agency_namespace,stop_id, trip_id) )
            g.add_edge( "hwv-%s-%s-%s"%(agency_namespace,stop_id, trip_id), "sta-%s"%stop_id, ha )
            print ha
        
        #add crossing edges
        for (trip_id1, arrival_time1, departure_time1, stop_id1, stop_sequence1, stop_dist_traveled1), (trip_id2, arrival_time2, departure_time2, stop_id2, stop_sequence2,stop_dist_traveled2) in cons(stoptimes):
            g.add_edge( "hwv-%s-%s-%s"%(agency_namespace,stop_id1, trip_id1), "hwv-%s-%s-%s"%(agency_namespace,stop_id2, trip_id2), Crossing(arrival_time2-departure_time1) )
            
    # load connections
    if reporter: reporter.write( "Loading connections to graph...\n" )
    for stop_id1, stop_id2, conn_type, distance in gtfsdb.execute( "SELECT * FROM connections" ):
        g.add_edge( "sta-%s"%stop_id1, "sta-%s"%stop_id2, Street( conn_type, distance ) )
        g.add_edge( "sta-%s"%stop_id2, "sta-%s"%stop_id1, Street( conn_type, distance ) )
            
def link_nearby_stops(g, gtfsdb, range=0.05, obstruction=1.4):
    """Adds Street links of length obstruction*dist(A,B) directly between all station pairs closer than <range>"""

    print "Linking nearby stops..."

    for stop_id1, stop_name1, lat1, lon1 in gtfsdb.stops():
        g.add_vertex( "sta-%s"%stop_id1 )
        
        for stop_id2, stop_name2, lat2, lon2 in gtfsdb.nearby_stops(lat1, lon1, range):
            if stop_id1 == stop_id2:
                continue
            
            print "linking %s to %s"%(stop_id1, stop_id2)
            
            g.add_vertex( "sta-%s"%stop_id2 )
            
            dd = obstruction*vincenty( lat1, lon1, lat2, lon2 )
            print dd
            
            g.add_edge( "sta-%s"%stop_id1, "sta-%s"%stop_id2, Street("walk", dd) )
            g.add_edge( "sta-%s"%stop_id2, "sta-%s"%stop_id1, Street("walk", dd) )
            

def load_streets_to_graph(g, osmdb, reporter=None):
    
    n_ways = osmdb.count_ways()
    
    for i, way in enumerate( osmdb.ways() ):
        
        if reporter and i%(n_ways//100+1)==0: reporter.write( "%d/%d ways loaded\n"%(i, n_ways))
        
        distance = sum( [vincenty(y1,x1,y2,x2) for (x1,y1), (x2,y2) in cons(way.geom)] )
        
        vertex1_label = "osm-%s"%way.nds[0]
        vertex2_label = "osm-%s"%way.nds[-1]
        
        x1, y1 = way.geom[0]
        x2, y2 = way.geom[-1]
        
        g.add_vertex( vertex1_label )
        g.add_vertex( vertex2_label )
        g.add_edge( vertex1_label, vertex2_label, Street( way.id, distance ) )
        g.add_edge( vertex2_label, vertex1_label, Street( way.id, distance ) )
        
def load_transit_street_links_to_graph( g, osmdb, gtfsdb, reporter=None ):
    n = gtfsdb.count_stops()
    for i, (stop_id, stop_name, stop_lat, stop_lon) in enumerate( gtfsdb.stops() ):
        if reporter and i%(n//200+1)==0: reporter.write( "%d/%d stops linked\n"%(i, n))
        
        osm_id, osm_lat, osm_lon, osm_dist = osmdb.nearest_node( stop_lat, stop_lon )
         
        if osm_id:
            g.add_edge( "sta-%s"%stop_id, "osm-%s"%osm_id, Link( ) )
            g.add_edge( "osm-%s"%osm_id, "sta-%s"%stop_id, Link( ) )

<|MERGE_RESOLUTION|>--- conflicted
+++ resolved
@@ -83,15 +83,9 @@
 
         trip_id, departure_time, arrival_time, stop_id, stop_sequence, stop_dist_traveled = stop_time_bundle[0]
         
-<<<<<<< HEAD
         psv_label = "psv-%s-%03d-%03d"%(agency_namespace,bundle.pattern.pattern_id,i+1)
-        print psv_label
         
         g.add_vertex( psv_label )
-=======
-        patternstop_vx_name = "psv-%s-%03d-%03d"%(agency_namespace,bundle.pattern.pattern_id,i+1)
-        g.add_vertex( patternstop_vx_name )
->>>>>>> 18fe99c9
         
         al = Alight(service_id, sc, tz, 0)
         for trip_id, departure_time, arrival_time, stop_id, stop_sequence, stop_dist_traveled in stop_time_bundle:
