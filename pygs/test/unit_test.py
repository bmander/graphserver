--- conflicted
+++ resolved
@@ -3272,7 +3272,6 @@
     tl = unittest.TestLoader()
     
     testables = [\
-<<<<<<< HEAD
                  TestGraph,
                  TestGraphPerformance,
                  TestState,
@@ -3296,32 +3295,6 @@
                  TestHeadwayBoard,
                  TestHeadwayAlight,
                  TestWalkOptions,
-=======
-                 #TestGraph,
-                 TestShortestPathTree,
-                 #TestGraphPerformance,
-                 #TestState,
-                 #TestPyPayload,
-                 #TestLink,
-                 #TestWait,
-                 #TestTripHop,
-                 #TestTriphopSchedule,
-                 #TestStreet,
-                 #TestHeadway,
-                 #TestListNode,
-                 #TestVertex,
-                 #TestServicePeriod,
-                 #TestServiceCalendar,
-                 #TestEngine,
-                 #TestTimezone,
-                 #TestTimezonePeriod,
-                 #TestTripBoard,
-                 #TestCrossing,
-                 #TestAlight,
-                 #TestHeadwayBoard,
-                 #TestWalkOptions,
-                 #TestEdge
->>>>>>> aa977e28
                  ]
 
     for testable in testables:
