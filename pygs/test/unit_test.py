import sys, os
sys.path = [os.path.dirname(os.path.abspath(__file__)) + "/.."] + sys.path
from graphserver.core import *
from graphserver.engine import Engine
from graphserver.graphdb import GraphDatabase
from graphserver import util
import time
import unittest
import pickle

import os

RESOURCE_DIR=os.path.dirname(os.path.abspath(__file__))

def find_resource(s):
    return os.path.join(RESOURCE_DIR, s)

def get_mem_usage():
    """returns percentage and vsz mem usage of this script"""
    pid = os.getpid()
    psout = os.popen( "ps u -p %s"%pid ).read()
    
    parsed_psout = psout.split("\n")[1].split()
    
    return float(parsed_psout[3]), int( parsed_psout[4] )

import csv

def test_graphserver_util():
    util.main_test()

class TestGraph(unittest.TestCase):
    
    def test_basic(self):
        g = Graph()
        assert g
        
        g.destroy()
        
    def test_empty_graph(self):
        g = Graph()
        assert g.vertices == []
        
        g.destroy()
        
    def test_add_vertex(self):
        g = Graph()
        v = g.add_vertex("home")
        assert v.label == "home"
        
        g.destroy()
        
    def test_remove_vertex(self):
        g = Graph()
        g.add_vertex( "A" )
        g.get_vertex( "A" ).label == "A"
        g.remove_vertex( "A" )
        assert g.get_vertex( "A" ) == None
        
        g.add_vertex( "A" )
        g.add_vertex( "B" )
        pl = Street( "AB", 1 )
        g.add_edge( "A", "B", pl )
        g.remove_vertex( "A", False )
        assert pl.name == "AB"
        assert g.get_vertex( "A" ) == None
        assert g.get_vertex( "B" ).label == "B"
        
    def test_add_vertices(self):
        g = Graph()
        verts = range(0,1000)
        t0 = time.time()
        g.add_vertices(verts)
        print "add vertices elapsed ", (time.time() - t0)
        vlist = g.vertices
        assert len(vlist) == len(verts)
        vlist.sort(lambda x, y: int(x.label) - int(y.label))
        assert vlist[0].label == "0"
        assert vlist[-1].label == str(verts[-1])
        g.destroy()
        
        
    def test_double_add_vertex(self):
        g = Graph()
        v = g.add_vertex("double")
        assert v.label == "double"
        assert g.size == 1
        v = g.add_vertex("double")
        assert g.size == 1
        assert v.label == "double"
        
        g.destroy()
        
    def test_get_vertex(self):
        g = Graph()
        
        g.add_vertex("home")
        v = g.get_vertex("home")
        assert v.label == "home"
        v = g.get_vertex("bogus")
        assert v == None
        
        g.destroy()
        
    def test_add_edge(self):
        g = Graph()
        
        fromv = g.add_vertex("home")
        tov = g.add_vertex("work")
        s = Street( "helloworld", 1 )
        e = g.add_edge("home", "work", s)
        assert e
        assert e.from_v.label == "home"
        assert e.to_v.label == "work"
        assert str(e)=="<Edge><Street name='helloworld' length='1.000000' rise='0.000000' fall='0.000000' way='0' reverse='False'/></Edge>"
        
        g.destroy()
    
    def test_add_edge_effects_vertices(self):
        g = Graph()
        
        fromv = g.add_vertex("home")
        tov = g.add_vertex("work")
        s = Street( "helloworld", 1 )
        e = g.add_edge("home", "work", s)
        
        assert fromv.degree_out==1
        assert tov.degree_in==1
        
        g.destroy()
    
    def test_vertices(self):
        g = Graph()
        
        fromv = g.add_vertex("home")
        tov = g.add_vertex("work")
        
        assert g.vertices
        assert len(g.vertices)==2
        assert g.vertices[0].label == 'home'
        
        g.destroy()
    
    def test_shortest_path_tree(self):
        g = Graph()
        
        fromv = g.add_vertex("home")
        tov = g.add_vertex("work")
        s = Street( "helloworld", 1 )
        e = g.add_edge("home", "work", s)
        g.add_edge("work", "home", Street("backwards",1) )
        
        spt = g.shortest_path_tree("home", "work", State(g.numagencies,0), WalkOptions())
        assert spt
        assert spt.__class__ == ShortestPathTree
        assert spt.get_vertex("home").degree_out==1
        assert spt.get_vertex("home").degree_in==0
        assert spt.get_vertex("home").state.weight==0
        assert spt.get_vertex("work").degree_in==1
        assert spt.get_vertex("work").degree_out==0
        print spt.get_vertex("work").state.weight
        assert spt.get_vertex("work").state.weight==1
        
        spt.destroy()
        g.destroy()
        
    def test_aborts_at_maxtime(self):
        g = Graph()
        
        g.add_vertex( "A" )
        g.add_vertex( "B" )
        g.add_vertex( "C" )
        g.add_vertex( "D" )
        
        g.add_edge( "A", "B", Crossing(100) )
        g.add_edge( "B", "C", Crossing(100) )
        g.add_edge( "C", "D", Crossing(100) )
        
        spt = g.shortest_path_tree( "A", "D", State(1,0), WalkOptions() )
        assert [v.label for v in spt.vertices] == ['A', 'B', 'C', 'D']
        
        spt = g.shortest_path_tree( "A", "D", State(1,0), WalkOptions(), maxtime=100 )
        assert [v.label for v in spt.vertices] == ['A', 'B', 'C']
        
    def test_bogus_origin(self):
        g = Graph()
        
        fromv = g.add_vertex("home")
        tov = g.add_vertex("work")
        s = Street( "helloworld", 1 )
        e = g.add_edge("home", "work", s)
        g.add_edge("work", "home", Street("backwards",1) )
        
        spt = g.shortest_path_tree("bogus", "work", State(g.numagencies,0), WalkOptions())
        
        assert spt == None
        
        spt = g.shortest_path_tree_retro("home", "bogus", State(g.numagencies,0), WalkOptions())
        
        assert spt == None
        
        
    def test_spt_retro(self):
        
        g = Graph()
        
        fromv = g.add_vertex("home")
        tov = g.add_vertex("work")
        s = Street( "helloworld", 1 )
        e = g.add_edge("home", "work", s)
        g.add_edge("work", "home", Street("backwards",1) )
        
        spt = g.shortest_path_tree_retro("home", "work", State(g.numagencies,100), WalkOptions())
        
        assert spt
        assert spt.__class__ == ShortestPathTree
        assert spt.get_vertex("home").degree_out == 0
        print spt.get_vertex("home").degree_in
        assert spt.get_vertex("home").degree_in == 1
        assert spt.get_vertex("home").state.weight == 1
        assert spt.get_vertex("work").degree_in == 0
        assert spt.get_vertex("work").degree_out == 1
        assert spt.get_vertex("work").state.weight == 0
        
        spt.destroy()
        g.destroy()
        
    def test_spt_retro_chain(self):
        g = Graph()
        
        g.add_vertex( "A" )
        g.add_vertex( "B" )
        g.add_vertex( "C" )
        g.add_vertex( "D" )
        
        g.add_edge( "A", "B", Street( "AB", 1 ) )
        g.add_edge( "B", "C", Street( "BC", 1 ) )
        g.add_edge( "C", "D", Street( "CD", 1 ) )
        
<<<<<<< HEAD
        spt = g.shortest_path_tree_retro( "A", "D", State(g.numagencies,10000), WalkOptions() )
=======
        spt = g.shortest_path_tree_retro( "A", "D", State(g.numagencies,1000), WalkOptions() )
>>>>>>> eac7a77b
        
        assert spt.get_vertex( "A" ).state.time
        
        spt.destroy()
        
        
    def test_shortst_path_tree_link(self):
        g = Graph()
        
        g.add_vertex("home")
        g.add_vertex("work")
        g.add_edge("home", "work", Link() )
        g.add_edge("work", "home", Link() )
        
        spt = g.shortest_path_tree("home", "work", State(g.numagencies,0), WalkOptions())
        assert spt
        assert spt.__class__ == ShortestPathTree
        assert spt.get_vertex("home").outgoing[0].payload.__class__ == Link
        assert spt.get_vertex("work").incoming[0].payload.__class__ == Link
        assert spt.get_vertex("home").degree_out==1
        assert spt.get_vertex("home").degree_in==0
        assert spt.get_vertex("work").degree_in==1
        assert spt.get_vertex("work").degree_out==0
        
        spt.destroy()
        g.destroy()
        
    def test_spt_link_retro(self):
        g = Graph()
        
        g.add_vertex("home")
        g.add_vertex("work")
        g.add_edge("home", "work", Link() )
        g.add_edge("work", "home", Link() )
        
        spt = g.shortest_path_tree_retro("home", "work", State(g.numagencies,0), WalkOptions())
        assert spt
        assert spt.__class__ == ShortestPathTree
        assert spt.get_vertex("home").incoming[0].payload.__class__ == Link
        assert spt.get_vertex("work").outgoing[0].payload.__class__ == Link
        assert spt.get_vertex("home").degree_out==0
        assert spt.get_vertex("home").degree_in==1
        assert spt.get_vertex("work").degree_in==0
        assert spt.get_vertex("work").degree_out==1
        
        spt.destroy()
        g.destroy()
        
    def test_walk_longstreet(self):
        g = Graph()
        
        fromv = g.add_vertex("home")
        tov = g.add_vertex("work")
        s = Street( "helloworld", 24000 )
        e = g.add_edge("home", "work", s)
        
        wo = WalkOptions()
        sprime = e.walk(State(g.numagencies,0), wo)
        
        assert sprime.time==28235
        assert sprime.weight==39557235
        assert sprime.dist_walked==24000.0
        assert sprime.num_transfers==0
        
        wo.destroy()
        print str(sprime)

        g.destroy()
        
    def xtestx_shortest_path_tree_bigweight(self):
        g = Graph()
        fromv = g.add_vertex("home")
        tov = g.add_vertex("work")
        s = Street( "helloworld", 240000 )
        e = g.add_edge("home", "work", s)
        
        spt = g.shortest_path_tree("home", "work", State(g.numagencies,0))
        
        assert spt.get_vertex("home").degree_out == 1
        
        spt.destroy()
        g.destroy()
            
    def test_shortest_path_tree_retro(self):
        g = Graph()
        fromv = g.add_vertex("home")
        tov = g.add_vertex("work")
        s = Street( "helloworld", 1 )
        e = g.add_edge("home", "work", s)
        g.add_edge("work", "home", Street("backwards",1) )
        
        spt = g.shortest_path_tree_retro("home", "work", State(g.numagencies,0), WalkOptions())
        assert spt
        assert spt.__class__ == ShortestPathTree
        assert spt.get_vertex("home").degree_out==0
        assert spt.get_vertex("home").degree_in==1
        assert spt.get_vertex("work").degree_in==0
        assert spt.get_vertex("work").degree_out==1
        
        spt.destroy()
        g.destroy()
    
    def test_shortest_path(self):
        g = Graph()
        fromv = g.add_vertex("home")
        tov = g.add_vertex("work")
        s = Street( "helloworld", 1 )
        e = g.add_edge("home", "work", s)
        
        spt = g.shortest_path_tree("home", "work", State(g.numagencies), WalkOptions())
        sp = spt.path("work")
        
        assert sp
        
    def xtestx_shortest_path_bigweight(self):
        g = Graph()
        fromv = g.add_vertex("home")
        tov = g.add_vertex("work")
        s = Street( "helloworld", 240000 )
        e = g.add_edge("home", "work", s)
        
        sp = g.shortest_path("home", "work", State(g.numagencies))
        
        assert sp
        
    def test_add_link(self):
        g = Graph()
        
        fromv = g.add_vertex("home")
        tov = g.add_vertex("work")
        s = Street( "helloworld", 1 )
        e = g.add_edge("home", "work", s)
        
        assert e.payload
        assert e.payload.__class__ == Street
        
        x = g.add_edge("work", "home", Link())
        assert x.payload
        assert x.payload.name == "LINK"
        
        g.destroy()
    
    def test_hello_world(self):
        g = Graph()
        
        g.add_vertex( "Seattle" )
        g.add_vertex( "Portland" )
        
        g.add_edge( "Seattle", "Portland", Street("I-5 south", 5000) )
        g.add_edge( "Portland", "Seattle", Street("I-5 north", 5500) )
        
        spt = g.shortest_path_tree( "Seattle", "Portland", State(g.numagencies,0), WalkOptions() )
        
        assert spt.get_vertex("Seattle").outgoing[0].payload.name == "I-5 south"
        
        g.add_vertex( "Portland-busstop" )
        g.add_vertex( "Seattle-busstop" )
        
        g.add_edge( "Seattle", "Seattle-busstop", Link() )
        g.add_edge( "Seattle-busstop", "Seattle", Link() )
        g.add_edge( "Portland", "Portland-busstop", Link() )
        g.add_edge( "Portland-busstop", "Portland", Link() )
        
        spt = g.shortest_path_tree( "Seattle", "Seattle-busstop", State(g.numagencies,0), WalkOptions() )
        assert spt.get_vertex("Seattle-busstop").incoming[0].payload.__class__ == Link
        spt.destroy()
        
        spt = g.shortest_path_tree( "Seattle-busstop", "Portland", State(g.numagencies,0), WalkOptions() )
        assert spt.get_vertex("Portland").incoming[0].payload.__class__ == Street
        spt.destroy()
        
        sc = ServiceCalendar()
        sc.add_period( 0, 86400, ["WKDY","SAT"] )
        tz = Timezone()
        tz.add_period( TimezonePeriod( 0, 86400, 0 ) )
        
        g.add_vertex( "Portland-busstop-onbus" )
        g.add_vertex( "Seattle-busstop-onbus" )
        
        tb = TripBoard("WKDY", sc, tz, 0)
        tb.add_boarding( "A", 10 )
        tb.add_boarding( "B", 15 )
        tb.add_boarding( "C", 400 )
        
        cr = Crossing(20)
        
        al = Alight("WKDY", sc, tz, 0)
        al.add_alighting( "A", 10+20 )
        al.add_alighting( "B", 15+20 )
        al.add_alighting( "C", 400+20 )
        
        g.add_edge( "Seattle-busstop", "Seattle-busstop-onbus", tb )
        g.add_edge( "Seattle-busstop-onbus", "Portland-busstop-onbus", cr )
        g.add_edge( "Portland-busstop-onbus", "Portland-busstop", al )
        
        spt = g.shortest_path_tree( "Seattle", "Portland", State(g.numagencies,0), WalkOptions() )
        
        assert spt.get_vertex( "Portland" ).incoming[0].from_v.incoming[0].from_v.incoming[0].from_v.incoming[0].from_v.incoming[0].from_v.label == "Seattle"
        
        spt = g.shortest_path_tree( "Seattle", "Portland", State(g.numagencies,0), WalkOptions() )
        vertices, edges = spt.path( "Portland" )
        
        assert [v.label for v in vertices] == ['Seattle', 'Seattle-busstop', "Seattle-busstop-onbus", "Portland-busstop-onbus", 'Portland-busstop', 'Portland']
        assert [e.payload.__class__ for e in edges] == [Link, TripBoard, Crossing, Alight, Link]
        
        spt.destroy()
        g.destroy()
        
    def test_get_route(self):
        "Check it finds the route we expect"
        
        g = Graph()
        
        reader = csv.reader(open(find_resource("map.csv")))
        
        for wayid, fromv, tov, length in reader:
            g.add_vertex( fromv )
            g.add_vertex( tov )
            g.add_edge( fromv, tov, Street( wayid, float(length) ) )
            
        v85thStreet = "53184534"
        vBeaconAve = "53072051"
        idealVertices = ['53184534', '53193013', '69374666', '53193014', '69474340', '53185600', '53077802', '69474361', '53090673', '53193015', '53193016', '53193017', '53193018', '53189027', '53193019', '53193020', '53112767', '53193021', '69516594', '53132048', '69516588', '53095152', '53132049', '53239899', '53147269', '53138815', '69516553', '53138764', '53194375', '53185509', '53194376', '53144840', '53178633', '53178635', '53194364', '53125622', '53045160', '53194365', '53194366', '53194367', '53194368', '53185796', '53194369', '53086028', '90251330', '90251121', '30789993', '30789998', '31394282', '31393878', '29977892', '124205994', '31428350', '29545469', '94008501', '29545421', '29545417', '29545423', '29484769', '29484785', '29545373', '29979589', '30078988', '30079048', '244420183', '29979596', '29979598', '30230262', '30230264', '30279409', '30279408', '30230266', '30230273', '30230277', '30230281', '30230300', '30230506', '30231231', '30230962', '60878121', '53224639', '53210038', '53081902', '53052413', '53210039', '53224626', '53168444', '53224629', '53224632', '53208783', '53083017', '53083040', '53208784', '53187334', '53187337', '53089335', '53066732', '53208785', '53178012', '53208786', '53152490', '53183929', '53146692', '53146065', '53083086', '53083102', '53113957', '53113944', '53190685', '53203056', '53167007', '53129046', '53098715', '53208787', '53208788', '53180738', '53072051']
        idealEdges = ['9112003-8', '6438432-0', '6438432-1', '6438432-2', '6438432-3', '6438432-4', '6438432-5', '6438432-6', '6438432-7', '6438432-8', '6438432-9', '6438432-10', '6438432-11', '6438432-12', '6438432-13', '6438432-14', '6438432-15', '6438432-16', '6438432-17', '6386686-0', '6386686-1', '6386686-2', '6497278-2', '6497278-3', '6497278-4', '6497278-5', '6497278-6', '6514850-51', '6439614-0', '6439614-1', '6439614-2', '6439614-3', '15255537-1', '6439607-0', '6439607-1', '6439607-2', '6439607-3', '6439607-4', '6439607-5', '6439607-6', '6439607-7', '6439607-8', '6439607-9', '6439607-10', '10497741-3', '10497743-3', '4709507-4', '4709507-5', '4709507-6', '4709507-7', '4709507-8', '4869151-0', '4869146-0', '4869146-1', '4869146-2', '4869146-3', '4869146-4', '4644156-0', '4722460-0', '4722460-1', '4722460-2', '4722460-3', '4722460-4', '4722460-5', '4722460-6', '14017470-0', '14017470-1', '5130429-0', '13866257-0', '13866256-0', '4748963-0', '4748962-0', '4748962-1', '15257844-0', '15257848-0', '15257848-1', '4743936-0', '4743934-0', '4743897-3', '4743897-4', '8116116-0', '6457969-20', '6457969-21', '6457969-22', '6476943-0', '6476943-1', '6476943-2', '6476943-3', '6476943-4', '6456455-20', '6456455-21', '6456455-22', '6456455-23', '6456455-24', '6456455-25', '6456455-26', '6456455-27', '6456455-28', '6456455-29', '6456455-30', '6456455-31', '6456455-32', '6456455-33', '6456455-34', '6456455-35', '6456455-36', '6456455-37', '6456455-38', '6456455-39', '6456455-40', '6456455-41', '6456455-42', '6456455-43', '6456455-44', '6456455-45', '6456455-46']

        t0 = time.time()
        spt = g.shortest_path_tree( v85thStreet, vBeaconAve, State(g.numagencies,0), WalkOptions() )
        t1 = time.time()
        print "time:", (t1-t0)*1000
        
        vertices, edges = spt.path( vBeaconAve )
        
<<<<<<< HEAD
        assert spt.get_vertex("53072051").state.time == 31439
        assert spt.get_vertex("53072051").state.weight == 17311963
=======
        assert spt.get_vertex("53072051").payload.time == 31439
        assert spt.get_vertex("53072051").payload.weight == 17311963
        assert spt.get_vertex("53072051").payload.dist_walked == 26774.100248
>>>>>>> eac7a77b
        
        assert( False not in [l==r for l,r in zip( [v.label for v in vertices], idealVertices )] )
        assert( False not in [l==r for l,r in zip( [e.payload.name for e in edges], idealEdges )] )
            
        vBallardAve = "53115442"
        vLakeCityWay = "124175598"
        idealVertices = ['53115442', '53115445', '53115446', '53227448', '53158020', '53105937', '53148458', '53077817', '53077819', '53077821', '53077823', '53077825', '60413953', '53097655', '60413955', '53196479', '53248412', '53245437', '53153886', '53181632', '53246786', '53078069', '53247761', '53129527', '53203543', '53248413', '53182343', '53156127', '53227471', '53240242', '53109739', '53248420', '53234775', '53170822', '53115167', '53209384', '53134650', '53142180', '53087702', '53184534', '53193013', '69374666', '53193014', '69474340', '53185600', '53077802', '69474361', '53090673', '53193015', '53193016', '53193017', '53193018', '53189027', '53193019', '53193020', '53112767', '53193021', '53183554', '53213063', '53197105', '53213061', '53090659', '53213059', '53157290', '53062869', '53213057', '53213055', '53213054', '53184527', '67507140', '67507145', '67507034', '67507151', '67507040', '67507158', '67507048', '67507166', '67507051', '67507176', '67507057', '67507126', '53233319', '53147253', '53233320', '53233321', '60002786', '60002787', '88468933', '53125662', '53195800', '88486410', '53228492', '88486425', '53215121', '88486457', '53199820', '53185765', '53233322', '53227223', '88486676', '53086030', '53086045', '53204778', '88486720', '53204762', '88486429', '53139133', '53139142', '88486453', '53072465', '30790081', '30790104', '53072467', '124181376', '30759113', '53072469', '53072472', '53072473', '53072475', '53072476', '53072477', '53072478', '124175598']
        idealEdges = ['6372784-0', '6372784-1', '6480699-3', '6517019-4', '6517019-5', '6517019-6', '6517019-7', '6346366-0', '6346366-1', '6346366-2', '6346366-3', '10425981-2', '8072147-2', '8072147-3', '6441828-10', '22758990-0', '6511156-0', '6511156-1', '6511156-2', '6511156-3', '6511156-4', '6511156-5', '6511156-6', '6511156-7', '6511156-8', '6511156-9', '6511156-10', '6511156-11', '6511156-12', '6511156-13', '6511156-14', '9112003-0', '9112003-1', '9112003-2', '9112003-3', '9112003-4', '9112003-5', '9112003-6', '9112003-7', '9112003-8', '6438432-0', '6438432-1', '6438432-2', '6438432-3', '6438432-4', '6438432-5', '6438432-6', '6438432-7', '6438432-8', '6438432-9', '6438432-10', '6438432-11', '6438432-12', '6438432-13', '6438432-14', '6438432-15', '10425996-0', '10425996-1', '10425996-2', '10425996-3', '10425996-4', '10425996-5', '10425996-6', '10425996-7', '10425996-8', '10425996-9', '10425996-10', '10425996-11', '10425996-12', '9116336-2', '9116336-3', '9116346-1', '9116346-2', '9116346-3', '9116346-4', '9116346-5', '9116346-6', '9116346-7', '9116346-8', '9116346-9', '6488959-1', '6488959-2', '6488959-3', '6488959-4', '6488959-5', '6488959-6', '6488959-7', '6488959-8', '6488959-9', '6488959-10', '6488959-11', '6488959-12', '6488959-13', '6488959-14', '6488959-15', '6488959-16', '6488959-17', '6488959-18', '6488959-19', '6488959-20', '6488959-21', '6488959-22', '6488959-23', '6488959-24', '6488959-25', '6488959-26', '6488959-27', '6488959-28', '6488959-29', '6344932-0', '6344932-1', '6344932-2', '13514591-0', '13514602-0', '13514602-1', '13514602-2', '8591344-0', '8591344-1', '8591344-2', '8591344-3', '8591344-4', '8591344-5']
        
        t0 = time.time()
        spt = g.shortest_path_tree( vBallardAve, vLakeCityWay, State(g.numagencies,0), WalkOptions() )
        t1 = time.time()
        print "time: ", (t1-t0)*1000
        vertices, edges = spt.path( vLakeCityWay )
        
        assert spt.get_vertex("124175598").state.time == 13684
        assert spt.get_vertex("124175598").state.weight == 190321
        
        assert( False not in [l==r for l,r in zip( [v.label for v in vertices], idealVertices )] )
        assert( False not in [l==r for l,r in zip( [e.payload.name for e in edges], idealEdges )] )
            
        #one last time
        vSandPointWay = "32096172"
        vAirportWay = "60147448"
        idealVertices = ['32096172', '60411560', '32096173', '32096176', '53110403', '32096177', '32096180', '53208261', '32096181', '60411559', '32096184', '53164136', '32096185', '32096190', '32096191', '32096194', '53123806', '32096196', '32096204', '53199337', '32096205', '32096208', '60411513', '32096209', '53040444', '32096212', '60411512', '53208255', '32096216', '53079385', '53079384', '32096219', '31192107', '31430499', '59948312', '31430457', '31430658', '29973173', '31430639', '29977895', '30012801', '31430516', '30012733', '29464742', '32271244', '31430321', '29464754', '31430318', '29973106', '31429815', '29464758', '31429758', '32103448', '60701659', '29464594', '29463661', '59677238', '59677231', '29463657', '29463479', '29449421', '29449412', '29545007', '29545373', '29979589', '30078988', '30079048', '244420183', '29979596', '29979598', '30230262', '30230264', '30279409', '30279408', '30230266', '30230273', '30230277', '30230281', '30230300', '30230506', '30231566', '30231379', '30230524', '30887745', '30887637', '30887631', '30887106', '60147424', '53131178', '53128410', '53131179', '53027159', '60147448']
        idealEdges = ['4910430-0', '4910430-1', '4910417-0', '4910416-0', '4910416-1', '4910414-0', '4910413-0', '4910413-1', '4910412-0', '4910412-1', '4910410-0', '4910410-1', '4910408-0', '4910405-0', '4910405-1', '4910405-2', '4910405-3', '4910402-0', '4910399-0', '4910399-1', '4910397-0', '4910394-0', '4910394-1', '4910392-0', '4910392-1', '4910385-0', '4910385-1', '4910385-2', '4910385-3', '4910385-4', '4910385-5', '4910384-0', '4910384-1', '4869358-0', '4869358-1', '4869358-2', '4869358-3', '4869357-0', '4869357-1', '4869357-2', '4869357-3', '4869357-4', '4869357-5', '4636137-0', '4636137-1', '4636137-2', '4636137-3', '4636137-4', '4636137-5', '4636137-6', '4708973-0', '4708973-1', '4708973-2', '4708973-3', '4636201-0', '4708972-0', '4708972-1', '4708972-2', '4636105-0', '4636093-0', '4729956-0', '4644053-0', '4644064-0', '4722460-2', '4722460-3', '4722460-4', '4722460-5', '4722460-6', '14017470-0', '14017470-1', '5130429-0', '13866257-0', '13866256-0', '4748963-0', '4748962-0', '4748962-1', '15257844-0', '15257848-0', '15257848-1', '15257848-2', '15257848-3', '15257848-4', '4810339-0', '4810342-0', '4810342-1', '4810337-0', '4810290-0', '8044406-0', '15240328-7', '15240328-8', '15240328-9', '15240328-10']
        
        
        spt = g.shortest_path_tree( vSandPointWay, vAirportWay, State(g.numagencies,0), WalkOptions() )
        vertices, edges = spt.path( vAirportWay )
        
        assert spt.get_vertex("60147448").state.time == 21082
        print spt.get_vertex("60147448").state.weight
        assert spt.get_vertex("60147448").state.weight == 4079909
        
        assert( False not in [l==r for l,r in zip( [v.label for v in vertices], idealVertices )] )
        assert( False not in [l==r for l,r in zip( [e.payload.name for e in edges], idealEdges )] )
            
    def test_get_route_retro(self):
        "Check it finds the route we expect, in reverse"
        
        g = Graph()
        
        reader = csv.reader(open(find_resource("map.csv")))
        
        for wayid, fromv, tov, length in reader:
            g.add_vertex( fromv )
            g.add_vertex( tov )
            g.add_edge( fromv, tov, Street( wayid, float(length) ) )
            
        v85thStreet = "53184534"
        vBeaconAve = "53072051"
        idealVertices = ['53184534', '53193013', '69374666', '53193014', '69474340', '53185600', '53077802', '69474361', '53090673', '53193015', '53193016', '53193017', '53193018', '53189027', '53193019', '53193020', '53112767', '53193021', '69516594', '53132048', '69516588', '53095152', '53132049', '53239899', '53147269', '53138815', '69516553', '53138764', '53194375', '53185509', '53194376', '53144840', '53178633', '53178635', '53194364', '53125622', '53045160', '53194365', '53194366', '53194367', '53194368', '53185796', '53194369', '53086028', '90251330', '90251121', '30789993', '30789998', '31394282', '31393878', '29977892', '124205994', '31428350', '29545469', '29545479', '29545426', '29545421', '29545417', '29545423', '29484769', '29484785', '29545373', '29979589', '30078988', '30079048', '244420183', '29979596', '29979598', '30230262', '30230264', '30279409', '30279408', '30230266', '30230273', '30230277', '30230281', '30230300', '30230506', '30231231', '30230962', '60878121', '53224639', '53210038', '53081902', '53052413', '53210039', '53224626', '53168444', '53224629', '53224632', '53208783', '53083017', '53083040', '53208784', '53187334', '53187337', '53089335', '53066732', '53208785', '53178012', '53208786', '53152490', '53183929', '53146692', '53146065', '53083086', '53083102', '53113957', '53113944', '53190685', '53203056', '53167007', '53129046', '53098715', '53208787', '53208788', '53180738', '53072051']
        idealEdges = ['9112003-8', '6438432-0', '6438432-1', '6438432-2', '6438432-3', '6438432-4', '6438432-5', '6438432-6', '6438432-7', '6438432-8', '6438432-9', '6438432-10', '6438432-11', '6438432-12', '6438432-13', '6438432-14', '6438432-15', '6438432-16', '6438432-17', '6386686-0', '6386686-1', '6386686-2', '6497278-2', '6497278-3', '6497278-4', '6497278-5', '6497278-6', '6514850-51', '6439614-0', '6439614-1', '6439614-2', '6439614-3', '15255537-1', '6439607-0', '6439607-1', '6439607-2', '6439607-3', '6439607-4', '6439607-5', '6439607-6', '6439607-7', '6439607-8', '6439607-9', '6439607-10', '10497741-3', '10497743-3', '4709507-4', '4709507-5', '4709507-6', '4709507-7', '4709507-8', '4869151-0', '4869146-0', '4644189-0', '4644192-0', '4644159-0', '4869146-3', '4869146-4', '4644156-0', '4722460-0', '4722460-1', '4722460-2', '4722460-3', '4722460-4', '4722460-5', '4722460-6', '14017470-0', '14017470-1', '5130429-0', '13866257-0', '13866256-0', '4748963-0', '4748962-0', '4748962-1', '15257844-0', '15257848-0', '15257848-1', '4743936-0', '4743934-0', '4743897-3', '4743897-4', '8116116-0', '6457969-20', '6457969-21', '6457969-22', '6476943-0', '6476943-1', '6476943-2', '6476943-3', '6476943-4', '6456455-20', '6456455-21', '6456455-22', '6456455-23', '6456455-24', '6456455-25', '6456455-26', '6456455-27', '6456455-28', '6456455-29', '6456455-30', '6456455-31', '6456455-32', '6456455-33', '6456455-34', '6456455-35', '6456455-36', '6456455-37', '6456455-38', '6456455-39', '6456455-40', '6456455-41', '6456455-42', '6456455-43', '6456455-44', '6456455-45', '6456455-46']
        
        spt = g.shortest_path_tree_retro( v85thStreet, vBeaconAve, State(g.numagencies,31505), WalkOptions() )
        vertices, edges = spt.path_retro( v85thStreet )
    
        assert spt.get_vertex(v85thStreet).state.time == 63
        assert spt.get_vertex(v85thStreet).state.weight == 17022003
        
        assert [v.label for v in vertices] == idealVertices
        assert [e.payload.name for e in edges] == idealEdges
        
        vBallardAve = "53115442"
        vLakeCityWay = "124175598"
        idealVertices = ['53115442', '53115445', '53115446', '53227448', '53158020', '53105937', '53148458', '53077817', '53077819', '53077821', '53077823', '53077825', '53077826', '53077828', '53077830', '53077832', '53077833', '53153886', '53181632', '53246786', '53078069', '53247761', '53129527', '53203543', '53248413', '53182343', '53156127', '53227471', '53240242', '53109739', '53248420', '53234775', '53170822', '53115167', '53209384', '53134650', '53142180', '53087702', '53184534', '53193013', '69374666', '53193014', '69474340', '53185600', '53077802', '69474361', '53090673', '53193015', '53193016', '53193017', '53193018', '53189027', '53193019', '53193020', '53112767', '53193021', '53183554', '53213063', '53197105', '53213061', '53090659', '53213059', '53157290', '53062869', '53213057', '53213055', '53213054', '53184527', '67507140', '67507145', '67507034', '67507151', '67507040', '67507158', '53210973', '53147258', '53210974', '53210975', '60002793', '60002790', '60002789', '60002786', '60002787', '88468933', '53125662', '53195800', '88486410', '53228492', '88486425', '53215121', '88486457', '53199820', '53185765', '53233322', '53227223', '88486676', '53086030', '53086045', '53204778', '88486720', '53204762', '88486429', '53139133', '53139142', '88486453', '53072465', '30790081', '30790104', '53072467', '124181376', '30759113', '53072469', '53072472', '53072473', '53072475', '53072476', '53072477', '53072478', '124175598']
        idealEdges = ['6372784-0', '6372784-1', '6480699-3', '6517019-4', '6517019-5', '6517019-6', '6517019-7', '6346366-0', '6346366-1', '6346366-2', '6346366-3', '6346366-4', '6346366-5', '6346366-6', '6346366-7', '6346366-8', '10379527-1', '6511156-2', '6511156-3', '6511156-4', '6511156-5', '6511156-6', '6511156-7', '6511156-8', '6511156-9', '6511156-10', '6511156-11', '6511156-12', '6511156-13', '6511156-14', '9112003-0', '9112003-1', '9112003-2', '9112003-3', '9112003-4', '9112003-5', '9112003-6', '9112003-7', '9112003-8', '6438432-0', '6438432-1', '6438432-2', '6438432-3', '6438432-4', '6438432-5', '6438432-6', '6438432-7', '6438432-8', '6438432-9', '6438432-10', '6438432-11', '6438432-12', '6438432-13', '6438432-14', '6438432-15', '10425996-0', '10425996-1', '10425996-2', '10425996-3', '10425996-4', '10425996-5', '10425996-6', '10425996-7', '10425996-8', '10425996-9', '10425996-10', '10425996-11', '10425996-12', '9116336-2', '9116336-3', '9116346-1', '9116346-2', '9116346-3', '6459254-1', '6459254-2', '6459254-3', '6459254-4', '6459254-5', '4794350-10', '4794350-11', '4794350-12', '6488959-6', '6488959-7', '6488959-8', '6488959-9', '6488959-10', '6488959-11', '6488959-12', '6488959-13', '6488959-14', '6488959-15', '6488959-16', '6488959-17', '6488959-18', '6488959-19', '6488959-20', '6488959-21', '6488959-22', '6488959-23', '6488959-24', '6488959-25', '6488959-26', '6488959-27', '6488959-28', '6488959-29', '6344932-0', '6344932-1', '6344932-2', '13514591-0', '13514602-0', '13514602-1', '13514602-2', '8591344-0', '8591344-1', '8591344-2', '8591344-3', '8591344-4', '8591344-5']

        spt = g.shortest_path_tree_retro( vBallardAve, vLakeCityWay, State(g.numagencies,13684) )
        vertices, edges = spt.path_retro( vBallardAve )
        
        assert spt.get_vertex(vBallardAve).state.time == -8
        assert spt.get_vertex(vBallardAve).state.weight == 196300
        
        assert [v.label for v in vertices] == idealVertices
        assert [e.payload.name for e in edges] == idealEdges
            
    def xtestx_gratuitous_loop(self): #don't actually run with the test suite
        g = Graph()
        
        reader = csv.reader(open(find_resource("map.csv")))
        
        for wayid, fromv, tov, length in reader:
            g.add_vertex( fromv )
            g.add_vertex( tov )
            g.add_edge( fromv, tov, Street( wayid, float(length) ) )
            
        v85thStreet = "53184534"
        vBeaconAve = "53072051"
        
        n = 10
        t0 = time.time()
        for i in range(n):
            spt = g.shortest_path_tree( v85thStreet, "bogus", State(g.num_authorities,0) )
            spt.destroy()
        t1 = time.time()
        
        print "executed %d iterations in %s seconds"%(n,(t1-t0))

    def test_board_alight_graph(self):
        g = Graph()
        
        g.add_vertex( "A" )
        g.add_vertex( "B" )
        g.add_vertex( "A-1" )
        g.add_vertex( "B-1" )
        
        sc = ServiceCalendar()
        sc.add_period( 0, 1*3600*24-1, ['WKDY'] )
        sc.add_period( 1*3600*25, 2*3600*25-1, ['SAT'] )
        tz = Timezone()
        tz.add_period( TimezonePeriod(0, 1*3600*24, 0) )
        
        tb = TripBoard( "WKDY", sc, tz, 0 )
        tb.add_boarding( "1", 50 )
        tb.add_boarding( "2", 100 )
        tb.add_boarding( "3", 200 )
        
        al = Alight( "WKDY", sc, tz, 0 )
        al.add_alighting( "1", 50 )
        al.add_alighting( "2", 100 )
        al.add_alighting( "3", 200 )
        
        g.add_edge( "A", "A-1", tb )
        g.add_edge( "A-1", "B-1", Crossing(10) )
        g.add_edge( "B-1", "B", al )
        
        spt = g.shortest_path_tree( "A", "B", State(1,0), WalkOptions() )
                
        verts, edges =  spt.path( "B" )
        assert [vert.label for vert in verts] == ["A", "A-1", "B-1", "B"]
        assert [vert.state.weight for vert in verts] == [0, 51, 61, 61]
        assert [vert.state.time for vert in verts] == [0, 50, 60, 60]
        spt.destroy()
            
        spt = g.shortest_path_tree( "A", "B", State(1,50), WalkOptions() )
        verts, edges =  spt.path( "B" )
        assert [vert.label for vert in verts] == ["A", "A-1", "B-1", "B"]
        assert [vert.state.weight for vert in verts] == [0, 1, 11, 11]
        assert [vert.state.time for vert in verts] == [50, 50, 60, 60]
        spt.destroy()
        
        spt = g.shortest_path_tree( "A", "B", State(1,51), WalkOptions() )
        verts, edges =  spt.path( "B" )
        assert [vert.label for vert in verts] == ["A", "A-1", "B-1", "B"]
        assert [vert.state.weight for vert in verts] == [0, 50, 60, 60]
        assert [vert.state.time for vert in verts] == [51, 100, 110, 110]
        spt.destroy()
        
        spt = g.shortest_path_tree( "A", "B", State(1,201), WalkOptions() )
        assert spt.get_vertex( "B" ) == None
        spt.destroy()
        
    def test_hop_limit(self):
        gg = Graph()
        gg.add_vertex( "A" )
        gg.add_vertex( "B" )
        gg.add_vertex( "C" )
        gg.add_vertex( "D" )
        gg.add_vertex( "E" )
        gg.add_edge( "A", "B", Street( "AB", 1 ) )
        gg.add_edge( "B", "C", Street( "BC", 1 ) )
        gg.add_edge( "C", "D", Street( "CD", 1 ) )
        gg.add_edge( "D", "E", Street( "DE", 1 ) )
        
        spt = gg.shortest_path_tree( "A", "E", State(0,0), WalkOptions() )
        assert spt.get_vertex( "E" ).state.weight == 4
        spt.destroy()
        
        spt = gg.shortest_path_tree( "A", "E", State(0,0), WalkOptions(), hoplimit=1 )
        assert spt.get_vertex("A").hop == 0
        assert spt.get_vertex("B").hop == 1
        assert spt.get_vertex("C") == None
        assert spt.get_vertex("D") == None
        assert spt.get_vertex("E") == None
        
        spt = gg.shortest_path_tree( "A", "E", State(0,0), WalkOptions(), hoplimit=3 )
        assert spt.get_vertex("A").hop == 0
        assert spt.get_vertex("B").hop == 1
        assert spt.get_vertex("C").hop == 2
        assert spt.get_vertex("D").hop == 3
        assert spt.get_vertex("E") == None
        
    def test_traverse(self):
        gg = Graph()
        gg.add_vertex( "A" )
        gg.add_vertex( "B" )
        gg.add_vertex( "C" )
        gg.add_edge( "A", "B", Street("AB", 1) )
        gg.add_edge( "A", "C", Street("AC", 1) )
        
        vv = gg.get_vertex( "A" )
        assert [ee.payload.name for ee in vv.outgoing] == ["AC", "AB"]
            
    def test_ch(self):
        gg = Graph()
        gg.add_vertex( "A" )
        gg.add_vertex( "B" )
        ab = gg.add_edge( "A", "B", Street( "AB", 1 ) )
        ba = gg.add_edge( "B", "A", Street( "BA", 1 ) )
        
        absoul = gg.get_vertex("A").outgoing[0].payload.soul
        basoul = gg.get_vertex("B").outgoing[0].payload.soul
        
        ch = gg.get_contraction_hierarchies( WalkOptions() )
        
        assert ch.upgraph.get_vertex("A").outgoing[0].payload.soul == absoul
        assert ch.downgraph.get_vertex("B").outgoing[0].payload.soul == basoul

class TestShortestPathTree(unittest.TestCase):
    
    def test_basic(self):
        spt = ShortestPathTree()
        assert spt
        
        spt.destroy()
        
    def test_empty_graph(self):
        spt = ShortestPathTree()
        assert spt.vertices == []
        
        spt.destroy()
        
    def test_add_vertex(self):
        spt = ShortestPathTree()
        v = spt.add_vertex(Vertex("home"))
        assert v.label == "home"
        
        spt.destroy()
        
    def test_remove_vertex(self):
        spt = ShortestPathTree()
        spt.add_vertex( Vertex("A") )
        spt.get_vertex( "A" ).label == "A"
        spt.remove_vertex( "A" )
        assert spt.get_vertex( "A" ) == None
        
        spt.add_vertex( Vertex("A") )
        spt.add_vertex( Vertex("B") )
        pl = Street( "AB", 1 )
        spt.add_edge( "A", "B", pl )
        spt.remove_vertex( "A" )
        assert pl.name == "AB"
        assert spt.get_vertex( "A" ) == None
        assert spt.get_vertex( "B" ).label == "B"
        
    def test_double_add_vertex(self):
        spt = ShortestPathTree()
        v = spt.add_vertex(Vertex("double"))
        assert v.label == "double"
        assert spt.size == 1
        v = spt.add_vertex(Vertex("double"))
        assert spt.size == 1
        assert v.label == "double"
        
        spt.destroy()
        
    def test_get_vertex(self):
        spt = ShortestPathTree()
        
        spt.add_vertex( Vertex("home") )
        v = spt.get_vertex("home")
        assert v.label == "home"
        v = spt.get_vertex("bogus")
        assert v == None
        
        spt.destroy()
        
    def test_add_edge(self):
        spt = ShortestPathTree()
        
        fromv = spt.add_vertex(Vertex("home"))
        tov = spt.add_vertex(Vertex("work"))
        s = Street( "helloworld", 1 )
        e = spt.add_edge("home", "work", s)
        assert e
        assert e.from_v.label == "home"
        assert e.to_v.label == "work"
        assert str(e)=="<Edge><Street name='helloworld' length='1.000000' rise='0.000000' fall='0.000000' way='0' reverse='False'/></Edge>"
        
        spt.destroy()
    
    def test_add_edge_effects_vertices(self):
        spt = ShortestPathTree()
        
        fromv = spt.add_vertex(Vertex("home"))
        tov = spt.add_vertex(Vertex("work"))
        s = Street( "helloworld", 1 )
        e = spt.add_edge("home", "work", s)
        
        assert fromv.degree_out==1
        assert tov.degree_in==1
        
        spt.destroy()
    
    def test_vertices(self):
        spt = ShortestPathTree()
        
        fromv = spt.add_vertex( Vertex("home") )
        tov = spt.add_vertex( Vertex("work") )
        
        assert spt.vertices
        assert len(spt.vertices)==2
        assert spt.vertices[0].label == 'home'
        
        spt.destroy()

        
    def test_walk_longstreet(self):
        spt = ShortestPathTree()
        
        fromv = spt.add_vertex( Vertex("home") )
        tov = spt.add_vertex( Vertex("work") )
        s = Street( "helloworld", 24000 )
        e = spt.add_edge("home", "work", s)
        
        wo = WalkOptions()
        sprime = e.walk(State(spt.numagencies,0), wo)
        wo.destroy()
        print str(sprime)
        assert str(sprime)=="<state time='28235' weight='39557235' dist_walked='24000.0' num_transfers='0' trip_id='None'></state>"

        spt.destroy()
        
    def test_add_link(self):
        spt = ShortestPathTree()
        
        fromv = spt.add_vertex(Vertex("home"))
        tov = spt.add_vertex(Vertex("work"))
        s = Street( "helloworld", 1 )
        e = spt.add_edge("home", "work", s)
        
        assert e.payload
        assert e.payload.__class__ == Street
        
        x = spt.add_edge("work", "home", Link())
        assert x.payload
        assert x.payload.name == "LINK"
        
        spt.destroy()
        
    def test_edgeclass(self):
        spt = ShortestPathTree()
        spt.add_vertex( Vertex("A") )
        spt.add_vertex( Vertex("B") )
        spt.add_edge( "A", "B", Street("AB", 1) )
        
        vv = spt.get_vertex( "A" )
        assert vv.__class__ == SPTVertex
        assert vv.outgoing[0].__class__ == SPTEdge
        assert vv.outgoing[0].to_v.__class__ == SPTVertex
    

import time
from random import randint
class TestGraphPerformance(unittest.TestCase):
    def test_load_performance(self):
        g = Graph()
        
        reader = csv.reader(open(find_resource("map.csv")))
        
        t0 = time.time()
        for wayid, fromv, tov, length in reader:
            g.add_vertex( fromv )
            g.add_vertex( tov )
            g.add_edge( fromv, tov, Street( wayid, float(length) ) )
        t1 = time.time()
        dt = t1-t0
        
        limit = 0.9
        print "Graph loaded in %f s; limit %f s"%(dt,limit)
        assert dt <= limit
        
    def test_spt_performance(self):
        g = Graph()
        
        reader = csv.reader(open(find_resource("map.csv")))
        
        for wayid, fromv, tov, length in reader:
            g.add_vertex( fromv )
            g.add_vertex( tov )
            g.add_edge( fromv, tov, Street( wayid, float(length) ) )
            
        runtimes = []
        
        nodeids = ["53204010","53116165","53157403",
                   "30279744","67539645","53217469",
                   "152264675","53062837","53190677",
                   "53108368","91264868","53145350",
                   "53156103","53139148","108423294",
                   "53114499","53110306","53132736",
                   "53103049","53178033"] #twenty random node ids in the given graph
        for nodeid in nodeids:
            t0 = time.time()
            spt = g.shortest_path_tree( nodeid, None, State(0), WalkOptions() )
            t1 = time.time()
            runtimes.append( t1-t0 )
            
        average = sum(runtimes)/len(runtimes)
        
        limit = 0.031
        print "average runtime is %f s; limit %f s"%(average,limit)
        assert average < limit
        
    def test_stress(self):
        g = Graph()
        
        reader = csv.reader(open(find_resource("map.csv")))
        
        nodeids = {}
        for wayid, fromv, tov, length in reader:
            nodeids[fromv] = True
            nodeids[tov] = True
            
            g.add_vertex( fromv )
            g.add_vertex( tov )
            g.add_edge( fromv, tov, Street( wayid, float(length) ) )
        nodeids = nodeids.keys()
        
        mempercent, memblock = get_mem_usage()
        changes = []
        for i in range(40):
            spt = g.shortest_path_tree( nodeids[ randint(0,len(nodeids)-1) ], "bogus", State(0), WalkOptions() )
            spt.destroy()
            
            thispercent, thisblock = get_mem_usage()
            
            #print "last iteration memory usage: %d"%memblock
            #print "this iteration memory usage: %d"%thisblock
            #print "---"
            print thispercent, thisblock
            changes.append( cmp(memblock, thisblock) )
            
            memblock = thisblock
        
        assert sum(changes) >= -1 #memory usage only increases in one iteration out of all

class TestState(unittest.TestCase):
    def test_basic(self):
        s = State(1,0)
        assert s.time == 0
        assert s.weight == 0
        assert s.dist_walked == 0
        assert s.num_transfers == 0
        assert s.prev_edge == None
        assert s.num_agencies == 1
        assert s.service_period(0) == None
        assert s.trip_id == None
        
    def test_basic_multiple_calendars(self):
        s = State(2,0)
        assert s.time == 0
        assert s.weight == 0
        assert s.dist_walked == 0
        assert s.num_transfers == 0
        assert s.prev_edge == None
        assert s.num_agencies == 2
        assert s.service_period(0) == None
        assert s.service_period(1) == None

    def test_set_cal(self):
        s = State(1,0)
        sp = ServicePeriod(0, 1*3600*24, [1,2])
        
        try:
            s.set_calendar_day(1, cal)
            assert False #should have failed by now
        except:
            pass
        
        s.set_service_period(0, sp)
        
        spout = s.service_period(0)
        
        assert spout.begin_time == 0
        assert spout.end_time == 86400
        assert spout.service_ids == [1,2]
        
    def test_destroy(self):
        s = State(1)
        
        s.destroy() #did we segfault?
        
        try:
            print s.time
            assert False #should have popped exception by now
        except:
            pass
        
        try:
            s.destroy()
            assert False
        except:
            pass
        
    def test_clone(self):
        
        s = State(1,0)
        sp = ServicePeriod(0, 1*3600*24, [1,2])
        s.set_service_period(0,sp)
        
        s2 = s.clone()
        
        s.clone()
        
        assert s2.time == 0
        assert s2.weight == 0
        assert s2.dist_walked == 0
        assert s2.num_transfers == 0
        assert s2.prev_edge == None
        assert s2.num_agencies == 1
        assert s2.service_period(0).to_xml() == "<ServicePeriod begin_time='0' end_time='86400' service_ids='1,2'/>"

class TestStreet(unittest.TestCase):
    def test_street(self):
        s = Street("mystreet", 1.1, reverse_of_source=True)
        assert s.name == "mystreet"
        assert s.length == 1.1
        assert s.rise == 0
        assert s.fall == 0
        assert s.slog == 1
        assert s.way == 0
        assert s.external_id==0
        assert s.reverse_of_source == True
        assert s.to_xml() == "<Street name='mystreet' length='1.100000' rise='0.000000' fall='0.000000' way='0' reverse='True'/>"
        
        s.external_id = 15
        assert Street.from_pointer( s.soul ).external_id == 15
        
        s.slog = 2500
        s.way = 232323
        assert s.slog == 2500
        assert s.way == 232323
        
    def test_street_elev(self):
        s = Street("mystreet", 1.1, 24.5, 31.2)
        assert s.name == "mystreet"
        assert s.length == 1.1
        assert round(s.rise,3) == 24.5
        assert round(s.fall,3) == 31.2
        assert s.to_xml() == "<Street name='mystreet' length='1.100000' rise='24.500000' fall='31.200001' way='0' reverse='False'/>"
        
    def test_destroy(self):
        s = Street("mystreet", 1.1)
        s.destroy()
        
        assert s.soul==None
        
    def test_street_big_length(self):
        s = Street("longstreet", 240000)
        assert s.name == "longstreet"
        assert s.length == 240000

        assert s.to_xml() == "<Street name='longstreet' length='240000.000000' rise='0.000000' fall='0.000000' way='0' reverse='False'/>"
        
    def test_walk(self):
        s = Street("longstreet", 2)
        
        after = s.walk(State(0,0),WalkOptions())
        assert after.time == 2
        assert after.weight == 2
        assert after.dist_walked == 2
        assert after.prev_edge.type == 0
        assert after.prev_edge.name == "longstreet"
        assert after.num_agencies == 0
        
    def test_walk_slog(self):
        s = Street("longstreet", 2)
        s.slog = 10
        
        after = s.walk(State(0,0),WalkOptions())
        assert after.time == 2
        assert after.weight == 20
        assert after.dist_walked == 2
        assert after.prev_edge.type == 0
        assert after.prev_edge.name == "longstreet"
        assert after.num_agencies == 0
        
    def test_walk_back(self):
        s = Street("longstreet", 2)
        
        before = s.walk_back(State(0,100),WalkOptions())
        
        assert before.time == 98
        assert before.weight == 2
        assert before.dist_walked == 2.0
        assert before.prev_edge.type == 0
        assert before.prev_edge.name == "longstreet"
        assert before.num_agencies == 0
        
    def test_walk_elev(self):
        s = Street("uwhillclimb", 488.8992, 38.7096, 0)
        
        wo = WalkOptions()
        wo.walking_speed = 4
        after = s.walk(State(0,0),wo)
        assert after.time == 242
        assert after.weight == 302
        
        s = Street("uwhillclimb", 488.8992, 0, 38.7096)
        after = s.walk(State(0,0),wo)
        assert after.time == 47
        assert after.weight == 47
        
        s = Street("bgfall", 612.9528, 7.62, 0)
        after = s.walk(State(0,0),wo)
        assert after.time == 176
        assert after.weight == 187
        
        s = Street("bgfall", 612.9528, 0, 7.62)
        after = s.walk(State(0,0), wo)
        assert after.time == 139
        assert after.weight == 139
        
    def test_walk_back_elev(self):
        wo = WalkOptions()
        wo.walking_speed = 4
        
        s = Street("uwhillclimb", 488.8992, 0, 38.7096)
        after = s.walk_back(State(0,0),wo)
        assert after.time == -47
        assert after.weight == 47
        
        s = Street("uwhillclimb", 488.8992, 38.7096, 0)
        after = s.walk_back(State(0,0),wo)
        assert after.time == -242
        assert after.weight == 302
        
        s = Street("bgfall", 612.9528, 0, 7.62)
        after = s.walk_back(State(0,0),wo)
        assert after.time == -139
        assert after.weight == 139
        
        s = Street("bgfall", 612.9528, 7.62, 0)
        after = s.walk_back(State(0,0), wo)
        assert after.time == -176
        assert after.weight == 187
        
    def test_street_turn(self):
        wo = WalkOptions()
        wo.turn_penalty = 20

        e0 = Street("a1", 10)
        e0.way = 42
        e1 = Street("a2", 10)
        e1.way = 43
        s0 = State(0,0)
        s0.prev_edge = e0
        
        s1 = e1.walk(s0, wo)
        assert s1.weight == 31
        
        
    def test_getstate(self):
        s = Street("longstreet", 2)
        
        assert s.__getstate__() == ('longstreet', 2.0, 0.0, 0.0, 1.0,0, False)

class TestEgress(unittest.TestCase):
    def test_street(self):
        s = Egress("mystreet", 1.1)
        assert s.name == "mystreet"
        assert s.length == 1.1
        assert s.to_xml() == "<Egress name='mystreet' length='1.100000' />"
        
    def test_destroy(self):
        s = Egress("mystreet", 1.1)
        s.destroy()
        
        assert s.soul==None
        
    def test_street_big_length(self):
        s = Egress("longstreet", 240000)
        assert s.name == "longstreet"
        assert s.length == 240000

        assert s.to_xml() == "<Egress name='longstreet' length='240000.000000' />"
        
    def test_walk(self):
        s = Egress("longstreet", 10)
        wo = WalkOptions()
        wo.walking_reluctance = 1
        after = s.walk(State(0,0),wo)
        wo.destroy()
        print after
        assert after.time == 9
        assert after.weight == 9
        assert after.dist_walked == 10
        assert after.prev_edge_type == 12
        assert after.prev_edge_name == "longstreet"
        assert after.num_agencies == 0
        
    def test_walk_back(self):
        s = Egress("longstreet", 10)
        
        before = s.walk_back(State(0,100),WalkOptions())
        print before
        assert before.time == 100 - (9)
        assert before.weight == 9
        assert before.dist_walked == 10.0
        assert before.prev_edge_type == 12
        assert before.prev_edge_name == "longstreet"
        assert before.num_agencies == 0
        
    def test_getstate(self):
        s = Egress("longstreet", 2)
        
        assert s.__getstate__() == ('longstreet', 2)
        
    def test_graph(self):
        g = Graph()
        g.add_vertex("E")
        g.add_vertex("S")
        g.add_edge("E", "S", Egress("E2S",10))
        
        spt = g.shortest_path_tree("E", "S", State(0,0), WalkOptions())
        assert spt
        assert spt.__class__ == ShortestPathTree
        assert spt.get_vertex("S").payload.dist_walked==10

        spt.destroy()
        g.destroy()

class TestElapseTime(unittest.TestCase):
    def test_new(self):
        s = ElapseTime(120)
        assert s.seconds == 120
        assert s.to_xml() == "<ElapseTime seconds='120' />"
        
    def test_destroy(self):
        s = ElapseTime(1)
        s.destroy()
        
        assert s.soul==None
        
    def test_big_seconds(self):
        s = ElapseTime(240000)
        assert s.seconds == 240000

        assert s.to_xml() == "<ElapseTime seconds='240000' />"
        
    def test_walk(self):
        s = ElapseTime(2)
        
        after = s.walk(State(0,0),WalkOptions())
        assert after.time == 2
        assert after.weight == 2
        assert after.dist_walked == 0
        assert after.prev_edge.type == 14
        assert after.num_agencies == 0
        
    def test_walk_back(self):
        s = ElapseTime(2)
        
        before = s.walk_back(State(0,100),WalkOptions())
        
        assert before.time == 98
        assert before.weight == 2
        assert before.dist_walked == 0
        assert before.prev_edge.type == 14
        assert before.num_agencies == 0
        
    def test_getstate(self):
        s = ElapseTime(2)
        
        assert s.__getstate__() == 2
        
        
class TestPyPayload(unittest.TestCase):
    def _minimal_graph(self):
        g = Graph()
        
        g.add_vertex( "Seattle" )
        g.add_vertex( "Portland" )
        return g
    
    def test_basic(self):
        p = NoOpPyPayload(1.1)
        
    def test_cast(self):
        g = self._minimal_graph()
        e = NoOpPyPayload(1.2)
        
        ed = g.add_edge( "Seattle", "Portland", e )
        print ed.payload
        assert e == ed.payload
        ep = ed.payload # uses EdgePayload.from_pointer internally.
        assert e == ep
        assert ep.num == 1.2
    
        
    
    def test_walk(self):
        class IncTimePayload(GenericPyPayload):
            def walk_impl(self, state, walkopts):
                state.time = state.time + 10
                state.weight = 5
                return state
            
            def walk_back_impl(self, state, walkopts):
                state.time = state.time - 10
                state.weight = 0
                return state
            
        g = self._minimal_graph()
        ed = g.add_edge( "Seattle", "Portland", IncTimePayload())
        assert(isinstance(ed.payload,IncTimePayload))
        s = State(1,1)
        assert s.time == 1
        s1 = ed.walk(s, WalkOptions())
        assert s1
        assert s.time == 1
        assert s1.soul != s.soul
        assert s1.time == 11
        assert s1.weight == 5
        s2 = ed.walk_back(s1, WalkOptions())
        assert s2
        assert s2.time == 1
        assert s2.weight == 0
        g.destroy()
        
    def test_failures(self):
        class ExceptionRaiser(GenericPyPayload):
            def walk_bad_stuff(self, state, walkopts):
                raise Exception("I am designed to fail.")
            walk_impl = walk_bad_stuff
            walk_back_impl = walk_bad_stuff

        g = self._minimal_graph()
        ed = g.add_edge( "Seattle", "Portland", ExceptionRaiser())
        
        
        ed.walk(State(1,0), WalkOptions()) 
        ed.walk_back(State(1,0), WalkOptions())
        g.destroy()
        
    def test_basic_graph(self):
        class MovingWalkway(GenericPyPayload):
            def walk_impl(self, state, walkopts):
                state.time = state.time + 10
                state.weight = 5
                return state
            
            def walk_back_impl(self, state, walkopts):
                state.time = state.time - 10
                state.weight = 0
                return state
        
        g = self._minimal_graph()
        g.add_edge( "Seattle", "Portland", MovingWalkway())
        spt = g.shortest_path_tree("Seattle", "Portland", State(0,0), WalkOptions())
        assert spt
        assert spt.__class__ == ShortestPathTree
        assert spt.get_vertex("Portland").state.weight==5
        assert spt.get_vertex("Portland").state.time==10

        spt.destroy()
        g.destroy()


class TestLink(unittest.TestCase):
    def link_test(self):
        l = Link()
        assert l
        assert str(l)=="<Link name='LINK'/>"
        
    def test_destroy(self):
        l = Link()
        l.destroy()
        
        assert l.soul==None
        
    def test_name(self):
        l = Link()
        assert l.name == "LINK"
        
    def test_walk(self):
        l = Link()
        
        after = l.walk(State(1,0), WalkOptions())
        
        assert after.time==0
        assert after.weight==0
        assert after.dist_walked==0
        assert after.prev_edge.type == 3
        assert after.prev_edge.name == "LINK"
        assert after.num_agencies == 1
        
    def test_walk_back(self):
        l = Link()
        
        before = l.walk_back(State(1,0), WalkOptions())
        
        assert before.time == 0
        assert before.weight == 0
        assert before.dist_walked == 0.0
        assert before.prev_edge.type == 3
        assert before.prev_edge.name == "LINK"
        assert before.num_agencies == 1
        
    def test_getstate(self):
        l = Link()
        assert l.__getstate__() == tuple([])

from graphserver.core import Wait
class TestWait(unittest.TestCase):
    def test_wait(self):
        waitend = 100
        tz = Timezone()
        tz.add_period(TimezonePeriod(0,100000,0))
        w = Wait(waitend, tz)
        assert w.end == waitend
        assert w.timezone.soul == tz.soul
        assert w.to_xml() == "<Wait end='100' />"

        s = State(1,0)
        sprime = w.walk(s, WalkOptions())
        assert sprime.time == 100
        assert sprime.weight == 100

        s = State(1, 150)
        sprime = w.walk_back(s, WalkOptions())
        assert sprime.time == 100
        assert sprime.weight == 50
        
        s = State(1, 86400)
        sprime = w.walk(s, WalkOptions())
        assert sprime.time == 86500
        assert sprime.weight == 100

        w.destroy()
        
        tz = Timezone()
        tz.add_period(TimezonePeriod(0,100000,-20))
        w = Wait(100, tz)
        assert w.end == 100
        assert w.timezone.soul == tz.soul
        s = State(1, 86400)
        sprime = w.walk(s, WalkOptions())
        assert sprime.weight == 120
        
    def test_august(self):
        # noon, -7 hours off UTC, as America/Los_Angeles in summer
        tz = Timezone.generate("America/Los_Angeles")
        w = Wait(43200, tz)
        
        # one calendar, noon august 27, America/Los_Angeles
        s = State(1, 1219863600)
        
        assert w.walk(s, WalkOptions()).time == 1219863600
        
        # one calendar, 11:55 AM August 27 2008, America/Los_Angeles
        s = State(1, 1219863300)
        assert w.walk(s, WalkOptions()).time == 1219863600
        assert w.walk(s, WalkOptions()).weight == 300
        
    def test_getstate(self):
        # noon, -7 hours off UTC, as America/Los_Angeles in summer
        tz = Timezone.generate("America/Los_Angeles")
        w = Wait(43200, tz)
        
        assert w.__getstate__() == (43200, tz.soul)
        
class TestHeadway(unittest.TestCase):
    def test_basic(self):
        sc = ServiceCalendar()
        sc.add_period( 0, 1*3600*24, ['WKDY','SAT'] )
        tz = Timezone()
        tz.add_period( TimezonePeriod(0, 1*3600*24, 0) )
        
        headway = Headway( 0, 1*3600*24, 60, 120, "HEADWAY", sc, tz, 0, "WKDY" )
        
        assert headway.begin_time == 0
        assert headway.end_time == 1*3600*24
        assert headway.wait_period == 60
        assert headway.transit == 120
        assert headway.trip_id == "HEADWAY"
        assert headway.calendar.soul == sc.soul
        assert headway.timezone.soul == tz.soul
        assert headway.agency == 0
        assert headway.int_service_id == 0
        assert headway.service_id == "WKDY"
        
    def test_walk(self):
        sc = ServiceCalendar()
        sc.add_period( 0, 1*3600*24-1, ['WKDY'] )
        sc.add_period( 1*3600*25, 2*3600*25-1, ['SAT'] )
        tz = Timezone()
        tz.add_period( TimezonePeriod(0, 1*3600*24, 0) )
        
        headway = Headway( 3600, 2*3600, 60, 120, "HEADWAY", sc, tz, 0, "WKDY" )
        
        #wrong day
        s = State(1, 1*3600*24)
        ret = headway.walk( s,WalkOptions() )
        assert ret == None
        
        #before headway
        s = State(1, 0)
        ret = headway.walk( s,WalkOptions() )
        assert ret.time == 3720
        assert ret.weight == 3720
        assert ret.num_transfers == 1
        assert ret.prev_edge.type == 7
        
        #right at beginning of headway
        s = State(1, 3600)
        ret = headway.walk( s,WalkOptions() )
        assert ret.time == 3720
        assert ret.weight == 120
        assert ret.num_transfers == 1
        assert ret.prev_edge.type == 7
        
        #in the middle of the headway
        s = State(1, 4000)
        ret = headway.walk( s,WalkOptions() )
        assert ret.time == 4000+60+120
        assert ret.weight == 60+120
        assert ret.num_transfers == 1
        assert ret.prev_edge.type == 7
        
        #the last second of the headway
        s = State(1, 2*3600)
        ret = headway.walk( s,WalkOptions() )
        assert ret.time == 2*3600+60+120
        assert ret.weight == 60+120
        assert ret.num_transfers == 1
        assert ret.prev_edge.type == 7
        
        #no-transfer
        s = State(1, 4000)
        s.prev_edge = headway = Headway( 3600, 2*3600, 60, 120, "HEADWAY", sc, tz, 0, "WKDY" )
        ret = headway.walk( s,WalkOptions() )
        assert ret.time == 4000+120
        assert ret.weight == 120
        assert ret.num_transfers == 0
        assert ret.prev_edge.type == 7
        assert ret.prev_edge.trip_id == "HEADWAY"
        
    def test_getstate(self):
        sc = ServiceCalendar()
        sc.add_period( 0, 1*3600*24, ['WKDY','SAT'] )
        tz = Timezone()
        tz.add_period( TimezonePeriod(0, 1*3600*24, 0) )
        
        headway = Headway( 0, 1*3600*24, 60, 120, "HEADWAY", sc, tz, 0, "WKDY" )
        
        assert headway.__getstate__() == (0, 1*3600*24, 60, 120, "HEADWAY", sc.soul, tz.soul, 0, "WKDY")
    

class TestListNode(unittest.TestCase):
    def test_list_node(self):
        l = ListNode()

class TestVertex(unittest.TestCase):
    def test_basic(self):
        v=Vertex("home")
        assert v
        
    def test_destroy(self): #mostly just check that it doesn't segfault. the stress test will check if it works or not.
        v=Vertex("home")
        v.destroy()
        
        try:
            v.label
            assert False #pop exception by now
        except:
            pass
        
    def test_label(self):
        v=Vertex("home")
        print v.label
        assert v.label == "home"
    
    def test_incoming(self):
        v=Vertex("home")
        assert v.incoming == []
        assert v.degree_in == 0
        
    def test_outgoing(self):
        v=Vertex("home")
        assert v.outgoing == []
        assert v.degree_out == 0
        
    def test_prettyprint(self):
        v = Vertex("home")
        assert v.to_xml() == "<Vertex degree_out='0' degree_in='0' label='home'/>"
        
class TestSPTVertex(unittest.TestCase):
    def test_basic(self):
        vv = Vertex( "home" )
        v=SPTVertex(vv,0)
        
        assert v.mirror.soul == vv.soul
        
        assert v
        
    def test_destroy(self): #mostly just check that it doesn't segfault. the stress test will check if it works or not.
        v=SPTVertex(Vertex("home"),0)
        v.destroy()
        
        try:
            v.label
            assert False #pop exception by now
        except:
            pass
        
    def test_label(self):
        v = Vertex( "home" )
        sptv=SPTVertex(v,0)
        assert v.label == "home"
    
    def test_incoming(self):
        v=SPTVertex(Vertex("home"),0)
        assert v.incoming == []
        assert v.degree_in == 0
        
    def test_outgoing(self):
        v=SPTVertex(Vertex("home"),0)
        assert v.outgoing == []
        assert v.degree_out == 0
        
    def test_prettyprint(self):
        v = SPTVertex(Vertex("home"),0)
        assert v.to_xml() == "<SPTVertex degree_out='0' degree_in='0' label='home'/>"
        
    def test_hops(self):
        v = SPTVertex(Vertex("home"),0)
        assert v.hop == 0

class TestServicePeriod(unittest.TestCase):
    def test_service_period(self):
        c = ServicePeriod(0, 1*3600*24, [1,2])
        assert(c.begin_time == 0)
        assert(c.end_time == 1*3600*24)
        assert(len(c.service_ids) == 2)
        assert(c.service_ids == [1,2])
        
    def test_fast_forward_rewind(self):
        cc = ServiceCalendar()
        cc.add_period( 0, 100, ["A","B"] )
        cc.add_period( 101, 200, ["C","D"] )
        cc.add_period( 201, 300, ["E","F"] )
        
        hh = cc.head
        ff = hh.fast_forward()
        assert ff.begin_time==201
        pp = ff.rewind()
        assert pp.begin_time==0
        
    def test_midnight_datum(self):
        c = ServicePeriod( 0, 1*3600*24, [1])
        
        assert c.datum_midnight(timezone_offset=0) == 0
        
        c = ServicePeriod( 500, 1000, [1])
        
        assert c.datum_midnight(timezone_offset=0) == 0
        
        c = ServicePeriod( 1*3600*24, 2*3600*24, [1])
        
        assert c.datum_midnight(timezone_offset=0) == 86400
        assert c.datum_midnight(timezone_offset=-3600) == 3600
        assert c.datum_midnight(timezone_offset=3600) == 82800
        
        c = ServicePeriod( 1*3600*24+50, 1*3600*24+60, [1])
        
        assert c.datum_midnight(timezone_offset=0) == 86400
        assert c.datum_midnight(timezone_offset=-3600) == 3600
        
    def test_normalize_time(self):
        c = ServicePeriod(0, 1*3600*24, [1,2])
        
        assert c.normalize_time( 0, 0 ) == 0
        assert c.normalize_time( 0, 100 ) == 100
        
    def test_pickle(self):
        cc = ServicePeriod(0, 100, [1,2,3,4,5])
        
        ss = pickle.dumps( cc )
        laz = pickle.loads( ss )
        
        assert laz.__getstate__() == cc.__getstate__()
        

class TestServiceCalendar(unittest.TestCase):
    def test_basic(self):
        c = ServiceCalendar()
        assert( c.head == None )
        
        assert( c.period_of_or_before(0) == None )
        assert( c.period_of_or_after(0) == None )
        
    def test_get_service_id_int(self):
        c = ServiceCalendar()
        assert c.get_service_id_int( "A" ) == 0
        assert c.get_service_id_int( "A" ) == 0
        assert c.get_service_id_int( "B" ) == 1
        try:
            c.get_service_id_int( 1 )
            assert False
        except TypeError:
            pass
        
        c.add_period(0,1000,["B"])
        
        import pickle
        from cStringIO import StringIO
        src = StringIO()
        p = pickle.Pickler(src)        
        
        p.dump(c)
        datastream = src.getvalue()
        dst = StringIO(datastream)

        upc = pickle.Unpickler(dst).load()
        print c.expound("America/Los_Angeles")
        print upc.expound("America/Los_Angeles")
        assert c.expound("America/Los_Angeles") == upc.expound("America/Los_Angeles"), upc
        for _c in [c, upc]:
            assert _c.get_service_id_string( -1 ) == None
            assert _c.get_service_id_string( 0 ) == "A", _c.to_xml()
            assert _c.get_service_id_string( 1 ) == "B"
            assert _c.get_service_id_string( 2 ) == None
            try:
                _c.get_service_id_string( "A" )
                assert False
            except TypeError:
                pass
        
    def test_single(self):
        c = ServiceCalendar()
        c.add_period( 0,1000,["A","B","C"] )
        
        assert c.head
        assert c.head.begin_time == 0
        assert c.head.end_time == 1000
        assert c.head.service_ids == [0,1,2]
        
        assert c.period_of_or_before(-1) == None
        assert c.period_of_or_before(0).begin_time==0
        assert c.period_of_or_before(500).begin_time==0
        assert c.period_of_or_before(1000).begin_time==0
        assert c.period_of_or_before(50000).begin_time==0
        
        assert c.period_of_or_after(-1).begin_time==0
        assert c.period_of_or_after(0).begin_time==0
        assert c.period_of_or_after(500).begin_time==0
        assert c.period_of_or_after(1000)==None
        assert c.period_of_or_after(1001) == None
        
    def test_overlap_a_little(self):
        
        c = ServiceCalendar()
        c.add_period( 0, 1000, ["A"] )
        c.add_period( 1000, 2000, ["B"] )
        
        assert c.head.begin_time == 0
        assert c.head.end_time == 1000
        
        assert c.period_of_or_before(-1) == None
        assert c.period_of_or_before(0).begin_time==0
        assert c.period_of_or_before(999).begin_time==0
        assert c.period_of_or_before(1000).begin_time==1000
        
        c = ServiceCalendar()
        c.add_period(1000,2000,["B"])
        c.add_period(0,1000,["A"])
        
        assert c.head.begin_time == 0
        assert c.head.end_time == 1000
        
        assert c.period_of_or_before(-1) == None
        assert c.period_of_or_before(0).begin_time==0
        assert c.period_of_or_before(999).begin_time==0
        assert c.period_of_or_before(1000).begin_time==1000
        
        #--==--
    
        sc = ServiceCalendar()
        sc.add_period(0, 1*3600*24, ['A'])
        sc.add_period(1*3600*24,2*3600*24, ['B'])
        
        assert sc.period_of_or_after( 1*3600*24 ).begin_time == 86400
        
        
    def test_multiple(self):
        c = ServiceCalendar()
        # out of order
        c.add_period( 1001,2000,["C","D","E"] )
        c.add_period( 0,1000,["A","B","C"] )
        
        assert c.head
        assert c.head.begin_time == 0
        assert c.head.end_time == 1000
        assert c.head.service_ids == [3,4,0]
        
        assert c.head.previous == None
        assert c.head.next.begin_time == 1001
        
        assert c.period_of_or_before(-1) == None
        assert c.period_of_or_before(0).begin_time == 0
        assert c.period_of_or_before(1000).begin_time == 0
        assert c.period_of_or_before(1001).begin_time == 1001
        assert c.period_of_or_before(2000).begin_time == 1001
        assert c.period_of_or_before(2001).begin_time == 1001
        
        assert c.period_of_or_after(-1).begin_time == 0
        assert c.period_of_or_after(0).begin_time == 0
        assert c.period_of_or_after(1000).begin_time == 1001
        assert c.period_of_or_after(1001).begin_time == 1001
        assert c.period_of_or_after(2000) == None
        assert c.period_of_or_after(2001) == None
        
    def test_add_three(self):
        c = ServiceCalendar()
        c.add_period( 0,10,["A","B","C"] )
        #out of order
        c.add_period( 16,20,["C","D","E"] )
        c.add_period( 11,15,["E","F","G"] )
        
        
        assert c.head.next.next.begin_time == 16
        
    def test_periods(self):
        c = ServiceCalendar()
        
        c.add_period( 0,10,["A","B","C"] )
        #out of order
        c.add_period( 16,20,["E","F","G"] )
        c.add_period( 11,15,["C","D","E"] )
        
        assert [x.begin_time for x in c.periods] == [0,11,16]
            
    def test_to_xml(self):
        c = ServiceCalendar()
        
        c.add_period( 0,10,["A","B","C"] )
        #out of order
        c.add_period( 16,20,["D","E","F"] )
        c.add_period( 11,15,["C","D","E"] )
        
        assert c.to_xml() == "<ServiceCalendar><ServicePeriod begin_time='0' end_time='10' service_ids='A,B,C'/><ServicePeriod begin_time='11' end_time='15' service_ids='C,D,E'/><ServicePeriod begin_time='16' end_time='20' service_ids='D,E,F'/></ServiceCalendar>"

    def test_pickle(self):
        cc = ServiceCalendar()
        cc.add_period( 0, 100, ["A","B"] )
        cc.add_period( 101, 200, ["C","D"] )
        cc.add_period( 201, 300, ["E","F"] )
        
        ss = pickle.dumps( cc )
        laz = pickle.loads( ss )
        
        assert cc.__getstate__() == laz.__getstate__()

class TestEngine(unittest.TestCase):
    def test_basic(self):
        gg = Graph()
        eng = Engine(gg)
        
        assert eng
        
    def test_basic(self):
        gg = Graph()
        eng = Engine(gg)
        
        assert eng
        
    def test_all_vertex_labels(self):
        gg = Graph()
        gg.add_vertex("A")
        gg.add_vertex("B")
        gg.add_edge("A","B",Street("1",10))
        gg.add_edge("B","A",Street("2",10))
        gg.add_vertex("C")
        gg.add_edge("C","A",Street("3",10))
        gg.add_edge("A","C",Street("4",10))
        gg.add_edge("B","C",Street("5",10))
        gg.add_edge("C","B",Street("6",10))
        
        eng = Engine(gg)
        
        assert eng.all_vertex_labels() == "<?xml version='1.0'?><labels><label>A</label><label>B</label><label>C</label></labels>"
        
    def test_walk_edges_street(self):
        gg = Graph()
        gg.add_vertex("A")
        gg.add_vertex("B")
        gg.add_edge("A","B",Street("1",10))
        gg.add_edge("B","A",Street("2",10))
        gg.add_vertex("C")
        gg.add_edge("C","A",Street("3",10))
        gg.add_edge("A","C",Street("4",10))
        gg.add_edge("B","C",Street("5",10))
        gg.add_edge("C","B",Street("6",10))
        
        eng = Engine(gg)
        
        assert eng.walk_edges("A", time=0) == "<?xml version='1.0'?><vertex><state time='0' weight='0' dist_walked='0.0' num_transfers='0' trip_id='None'></state><outgoing_edges><edge><destination label='C'><state time='11' weight='11' dist_walked='10.0' num_transfers='0' trip_id='None'></state></destination><payload><Street name='4' length='10.000000' rise='0.000000' fall='0.000000' way='0' reverse='False'/></payload></edge><edge><destination label='B'><state time='11' weight='11' dist_walked='10.0' num_transfers='0' trip_id='None'></state></destination><payload><Street name='1' length='10.000000' rise='0.000000' fall='0.000000' way='0' reverse='False'/></payload></edge></outgoing_edges></vertex>"

    def xtest_outgoing_edges_entire_osm(self):
        gg = Graph()
        osm = OSM("sf.osm")
        add_osm_to_graph(gg,osm)
        
        eng = Engine(gg)
        
        assert eng.outgoing_edges("65287655") == "<?xml version='1.0'?><edges><edge><dest><Vertex degree_out='4' degree_in='4' label='65287660'/></dest><payload><Street name='8915843-0' length='218.044876' /></payload></edge></edges>"
        
    def xtest_walk_edges_entire_osm(self):
        gg = Graph()
        osm = OSM("sf.osm")
        add_osm_to_graph(gg,osm)
        
        eng = Engine(gg)
        
        assert eng.walk_edges("65287655", time=0) == "<?xml version='1.0'?><vertex><state time='Thu Jan  1 00:00:00 1970' weight='0' dist_walked='0.0' num_transfers='0' prev_edge_type='5' prev_edge_name='None' trip_id='None'></state><outgoing_edges><edge><destination label='65287660'><state time='Thu Jan  1 00:04:16 1970' weight='512' dist_walked='218.044875866' num_transfers='0' prev_edge_type='0' prev_edge_name='8915843-0'></state></destination><payload><Street name='8915843-0' length='218.044876' /></payload></edge></outgoing_edges></vertex>"

class TestTimezone(unittest.TestCase):
    def test_basic(self):
        tz = Timezone()
        
        assert tz
        assert tz.head == None
        
    def test_add_timezone(self):
        tz = Timezone()
        tz.add_period( TimezonePeriod(0, 100, -8*3600) )
        
        period = tz.head
        assert period.begin_time == 0
        assert period.end_time == 100
        assert period.utc_offset == -8*3600
        
    def test_period_of(self):
        tz = Timezone()
        tzp = TimezonePeriod(0, 100, -8*3600)
        tz.add_period( tzp )
        
        assert tz.period_of(-1) == None
        
        tzpprime = tz.period_of(0)
        assert tzpprime.soul == tzp.soul
        
        tzpprime = tz.period_of(50)
        assert tzpprime.soul == tzp.soul
        
        tzpprime = tz.period_of(100)
        assert tzpprime.soul == tzp.soul
        
        tzpprime = tz.period_of(101)
        assert tzpprime == None
    
    def test_utc_offset(self):
        tz = Timezone()
        tzp = TimezonePeriod(0, 100, -8*3600)
        tz.add_period( tzp )
        
        try:
            tz.utc_offset( -1 )
            raise Exception("never make it this far")
        except Exception, ex:
            assert str(ex) == "-1 lands within no timezone period"
            
        assert tz.utc_offset(0) == -8*3600
        assert tz.utc_offset(50) == -8*3600
        assert tz.utc_offset(100) == -8*3600
        
        try:
            tz.utc_offset( 101 )
            raise Exception("never make it this far")
        except Exception, ex:
            assert str(ex) == "101 lands within no timezone period"
            
    def test_add_multiple(self):
        tz = Timezone()
        p1 = TimezonePeriod(0, 99, -8*3600)
        p2 = TimezonePeriod(100, 199, -7*3600)
        p3 = TimezonePeriod(200, 299, -8*3600)
        tz.add_period( p1 )
        tz.add_period( p2 )
        tz.add_period( p3 )
        
        assert tz.head.soul == p1.soul
        assert tz.head.next_period.soul == p2.soul
        assert tz.head.next_period.next_period.soul == p3.soul
        
        assert tz.period_of(-1) == None
        assert tz.period_of(0).soul == p1.soul
        assert tz.period_of(99).soul == p1.soul
        assert tz.period_of(100).soul == p2.soul
        assert tz.period_of(199).soul == p2.soul
        assert tz.period_of(200).soul == p3.soul
        assert tz.period_of(299).soul == p3.soul
        assert tz.period_of(300) == None
        
    def test_add_multiple_gaps_and_out_of_order(self):
        tz = Timezone()
        p1 = TimezonePeriod(0, 99, -8*3600)
        p2 = TimezonePeriod(200, 299, -7*3600)
        p3 = TimezonePeriod(500, 599, -8*3600)
        tz.add_period( p2 )
        tz.add_period( p1 )
        tz.add_period( p3 )
        
        assert tz.period_of(-1) == None
        assert tz.period_of(0).soul == p1.soul
        assert tz.period_of(99).soul == p1.soul
        assert tz.period_of(100) == None
        assert tz.period_of(150) == None
        assert tz.period_of(200).soul == p2.soul
        assert tz.period_of(300) == None
        assert tz.period_of(550).soul == p3.soul
        assert tz.period_of(600) == None
        
    def test_utc_offset_with_gaps(self):
        tz = Timezone()
        p1 = TimezonePeriod(0, 99, -8*3600)
        p2 = TimezonePeriod(200, 299, -7*3600)
        p3 = TimezonePeriod(500, 599, -8*3600)
        tz.add_period( p1 )
        tz.add_period( p2 )
        tz.add_period( p3 )
        
        try:
            tz.utc_offset(-1)
            raise Exception( "next make it this far" )
        except Exception, ex:
            assert str(ex) == "-1 lands within no timezone period"
            
        assert tz.utc_offset(0) == -8*3600
        assert tz.utc_offset(99) == -8*3600
        
        try:
            tz.utc_offset(150)
            raise Exception( "next make it this far" )
        except Exception, ex:
            assert str(ex) == "150 lands within no timezone period"
            
        assert tz.utc_offset(550) == -8*3600
        
        try:
            tz.utc_offset(600)
            raise Exception( "next make it this far" )
        except Exception, ex:
            assert str(ex) == "600 lands within no timezone period"
            
    def test_generate(self):
        
        tz = Timezone.generate("America/Los_Angeles")
        
        assert tz.utc_offset(1219863600) == -7*3600 #august 27, 2008, noon America/Los_Angeles
        assert tz.utc_offset(1199217600) == -8*3600 #january 1, 2008, noon America/Los_Angeles
        
        print tz.utc_offset(1205056799) == -8*3600 #second before DST
        print tz.utc_offset(1205056800) == -7*3600 #second after DST
        
    def test_pickle(self):
        tz = Timezone()
        p1 = TimezonePeriod(0, 99, -8*3600)
        p2 = TimezonePeriod(200, 299, -7*3600)
        p3 = TimezonePeriod(500, 599, -8*3600)
        tz.add_period( p1 )
        tz.add_period( p2 )
        tz.add_period( p3 )
        
        assert tz.__getstate__() == [(0, 99, -28800), (200, 299, -25200), (500, 599, -28800)]
        
        ss = pickle.dumps( tz )
        laz = pickle.loads( ss )
        assert laz.period_of( 50 ).__getstate__() == (0, 99, -8*3600)
        assert laz.period_of( 250 ).__getstate__() == (200, 299, -7*3600)
        assert laz.period_of( 550 ).__getstate__() == (500, 599, -8*3600)
        
    def test_time_since_midnight(self):
        tz = Timezone()
        p1 = TimezonePeriod(0, 24*3600*256, -8*3600)
        tz.add_period( p1 )
        
        assert tz.time_since_midnight( 8*3600 ) == 0
        
        tz = Timezone()
        summer_tzp = TimezonePeriod( util.TimeHelpers.localtime_to_unix( 2008,6,1,0,0,0, "America/Los_Angeles" ),
                                     util.TimeHelpers.localtime_to_unix( 2008,9,1,0,0,0, "America/Los_Angeles" ),
                                     -7*3600 )
        tz.add_period( summer_tzp )
                                     
        assert tz.time_since_midnight( util.TimeHelpers.localtime_to_unix( 2008, 7,1,0,0,0,"America/Los_Angeles" ) ) == 0
        assert tz.time_since_midnight( util.TimeHelpers.localtime_to_unix( 2008, 7, 2, 2, 0, 0, "America/Los_Angeles" ) ) == 3600*2
        
        tz = Timezone()
        winter_tzp = TimezonePeriod( util.TimeHelpers.localtime_to_unix( 2008,1,1,0,0,0, "America/Los_Angeles" ),
                                     util.TimeHelpers.localtime_to_unix( 2008,4,1,0,0,0, "America/Los_Angeles" ),
                                     -8*3600 )
        tz.add_period( winter_tzp )
                                     
        assert tz.time_since_midnight( util.TimeHelpers.localtime_to_unix( 2008, 2,1,0,0,0,"America/Los_Angeles" ) ) == 0
        assert tz.time_since_midnight( util.TimeHelpers.localtime_to_unix( 2008, 2, 2, 2, 0, 0, "America/Los_Angeles" ) ) == 3600*2
    
class TestTimezonePeriod(unittest.TestCase):
    def test_basic(self):
        tzp = TimezonePeriod(0, 100, -10)
        
        assert tzp
        assert tzp.begin_time == 0
        assert tzp.end_time == 100
        assert tzp.utc_offset == -10
        
    def test_dict(self):
        tzp = TimezonePeriod(3, 7, -11)
        
        assert tzp.__getstate__() == (3, 7, -11)
        
        ss = pickle.dumps( tzp )
        laz = pickle.loads( ss )
        assert laz.begin_time == 3
        assert laz.end_time == 7
        assert laz.utc_offset == -11
        
    def test_time_since_midnight(self):
        tzp = TimezonePeriod(0, 24*3600*256, -8*3600)
        
        assert tzp.time_since_midnight( 8*3600 ) == 0
        
        summer_tzp = TimezonePeriod( util.TimeHelpers.localtime_to_unix( 2008,6,1,0,0,0, "America/Los_Angeles" ),
                                     util.TimeHelpers.localtime_to_unix( 2008,9,1,0,0,0, "America/Los_Angeles" ),
                                     -7*3600 )
                                     
        assert summer_tzp.time_since_midnight( util.TimeHelpers.localtime_to_unix( 2008, 7,1,0,0,0,"America/Los_Angeles" ) ) == 0
        assert summer_tzp.time_since_midnight( util.TimeHelpers.localtime_to_unix( 2008, 7, 2, 2, 0, 0, "America/Los_Angeles" ) ) == 3600*2
        
        winter_tzp = TimezonePeriod( util.TimeHelpers.localtime_to_unix( 2008,1,1,0,0,0, "America/Los_Angeles" ),
                                     util.TimeHelpers.localtime_to_unix( 2008,4,1,0,0,0, "America/Los_Angeles" ),
                                     -8*3600 )
                                     
        assert winter_tzp.time_since_midnight( util.TimeHelpers.localtime_to_unix( 2008, 2,1,0,0,0,"America/Los_Angeles" ) ) == 0
        assert winter_tzp.time_since_midnight( util.TimeHelpers.localtime_to_unix( 2008, 2, 2, 2, 0, 0, "America/Los_Angeles" ) ) == 3600*2
        
        
        
class TestTripBoard(unittest.TestCase):
    def test_basic(self):
        sc = ServiceCalendar()
        sc.add_period( 0, 1*3600*24, ['WKDY','SAT'] )
        tz = Timezone()
        tz.add_period( TimezonePeriod(0, 1*3600*24, 0) )
        
        tb = TripBoard("WKDY", sc, tz, 0)
        
        assert tb.int_service_id == 0
        assert tb.timezone.soul == tz.soul
        assert tb.calendar.soul == sc.soul
        assert tb.agency == 0
        assert tb.overage == 0
        
        assert tb.num_boardings == 0
        
        assert tb.type==8
        assert tb.soul
        tb.destroy()
        try:
            print tb
            raise Exception( "should have failed by now" )
        except:
            pass
            
    def test_overage(self):
        sc = ServiceCalendar()
        sc.add_period( 0, 1*3600*24, ['WKDY','SAT'] )
        tz = Timezone()
        tz.add_period( TimezonePeriod(0, 1*3600*24, 0) )
        
        tb = TripBoard("WKDY", sc, tz, 0)
        
        assert tb.overage == 0
        
        tb.add_boarding( "midnight", 24*3600 )
        
        assert tb.overage == 0
        
        tb.add_boarding( "nightowl1", 24*3600+1 )
        
        assert tb.overage == 1
        
        tb.add_boarding( "nightowl2", 24*3600+3600 )
        
        assert tb.overage == 3600
        
    def test_tripboard_over_midnight(self):
        
        sc = ServiceCalendar()
        sc.add_period(0, 1*3600*24, ['WKDY'])
        sc.add_period(1*3600*24,2*3600*24, ['SAT'])
        tz = Timezone()
        tz.add_period( TimezonePeriod(0,2*3600*24,0) )
        
        tb = TripBoard( "WKDY", sc, tz, 0 )
        tb.add_boarding( "eleven", 23*3600 )
        tb.add_boarding( "midnight", 24*3600 )
        tb.add_boarding( "one", 25*3600 )
        tb.add_boarding( "two", 26*3600 )
        
        s0 = State(1, 0)
        s1 = tb.walk(s0,WalkOptions())
        assert s1.weight == 82801
        assert s1.service_period(0).service_ids == [0]
        
        s0 = State(1, 23*3600 )
        s1 = tb.walk(s0,WalkOptions())
        assert s1.weight == 1
        assert s1.service_period(0).service_ids == [0]
        
        s0 = State(1, 24*3600 )
        s1 = tb.walk(s0,WalkOptions())
        assert s1.weight == 1
        assert s1.service_period(0).service_ids == [1]
        
        s0 = State(1, 25*3600 )
        s1 = tb.walk(s0,WalkOptions())
        assert s1.time == 25*3600
        assert s1.weight == 1
        assert s1.service_period(0).service_ids == [1]
        
        s0 = State(1, 26*3600 )
        s1 = tb.walk(s0,WalkOptions())
        assert s1.time == 26*3600
        assert s1.weight == 1
        assert s1.service_period(0).service_ids == [1]
        
        s0 = State(1, 26*3600+1)
        s1 = tb.walk(s0,WalkOptions())
        assert s1 == None
        
    def test_tripboard_over_midnight_without_hope(self):
        
        sc = ServiceCalendar()
        sc.add_period(0, 1*3600*24, ['WKDY'])
        sc.add_period(1*3600*24,2*3600*24, ['SAT'])
        sc.add_period(2*3600*24,3*3600*24, ['SUN'])
        tz = Timezone()
        tz.add_period( TimezonePeriod(0,3*3600*24,0) )
        
        tb = TripBoard( "WKDY", sc, tz, 0 )
        tb.add_boarding( "eleven", 23*3600 )
        tb.add_boarding( "midnight", 24*3600 )
        tb.add_boarding( "one", 25*3600 )
        tb.add_boarding( "two", 26*3600 )
        
        s0 = State(1,3*3600*24) #midnight sunday
        s1 = tb.walk(s0,WalkOptions())
        assert s1 == None
            
    def test_add_single_trip(self):
        sc = ServiceCalendar()
        sc.add_period( 0, 1*3600*24, ['WKDY','SAT'] )
        tz = Timezone()
        tz.add_period( TimezonePeriod(0, 1*3600*24, 0) )
        
        tb = TripBoard("WKDY", sc, tz, 0)
    
        try:
            tb.get_boarding( 0 )
            raise Exception( "should have popped error by now" )
        except Exception, ex:
            assert str(ex) == "Index 0 out of bounds"
    
        tb.add_boarding( "morning", 0 )
        
        assert tb.num_boardings == 1
        
        assert tb.get_boarding( 0 ) == ("morning", 0)
        
        try:
            tb.get_boarding( -1 )
            raise Exception( "should have popped error by now" )
        except Exception, ex:
            assert str(ex) == "Index -1 out of bounds"
            
        try:
            tb.get_boarding( 1 )
            raise Exception( "should have popped error by now" )
        except Exception, ex:
            assert str(ex) == "Index 1 out of bounds"
            
    def test_add_several_in_order(self):
        sc = ServiceCalendar()
        sc.add_period( 0, 1*3600*24, ['WKDY','SAT'] )
        tz = Timezone()
        tz.add_period( TimezonePeriod(0, 1*3600*24, 0) )
        
        tb = TripBoard("WKDY", sc, tz, 0)
    
        try:
            tb.get_boarding( 0 )
            raise Exception( "should have popped error by now" )
        except Exception, ex:
            assert str(ex) == "Index 0 out of bounds"
    
        tb.add_boarding( "first", 0 )
        
        assert tb.num_boardings == 1
        assert tb.get_boarding( 0 ) == ('first', 0)
        
        tb.add_boarding( "second", 50 )
        assert tb.num_boardings == 2
        
        assert tb.get_boarding( 0 ) == ('first', 0)
        assert tb.get_boarding( 1 ) == ('second', 50)
        
        try:
            tb.get_boarding( -1 )
            raise Exception( "should have popped error by now" )
        except Exception, ex:
            assert str(ex) == "Index -1 out of bounds"
            
        try:
            tb.get_boarding( 2 )
            raise Exception( "should have popped error by now" )
        except Exception, ex:
            assert str(ex) == "Index 2 out of bounds"

        tb.add_boarding( "third", 150 )
        assert tb.num_boardings == 3
        
        assert tb.get_boarding( 0 ) == ('first', 0)
        assert tb.get_boarding( 1 ) == ('second', 50)
        assert tb.get_boarding( 2 ) == ('third', 150)
        
        try:
            tb.get_boarding( -1 )
            raise Exception( "should have popped error by now" )
        except Exception, ex:
            assert str(ex) == "Index -1 out of bounds"
            
        try:
            tb.get_boarding( 3 )
            raise Exception( "should have popped error by now" )
        except Exception, ex:
            assert str(ex) == "Index 3 out of bounds"
            
        tb.add_boarding( "fourth", 150 )
        assert tb.num_boardings == 4
        
        assert tb.get_boarding( 0 ) == ('first', 0)
        assert tb.get_boarding( 1 ) == ('second', 50)
        assert tb.get_boarding( 2 ) == ('third', 150) or tb.get_boarding( 2 ) == ('fourth', 150)
        assert tb.get_boarding( 3 ) == ('third', 150) or tb.get_boarding( 3 ) == ('fourth', 150)
            
    def test_add_several_out_of_order(self):
        sc = ServiceCalendar()
        sc.add_period( 0, 1*3600*24, ['WKDY','SAT'] )
        tz = Timezone()
        tz.add_period( TimezonePeriod(0, 1*3600*24, 0) )
        
        tb = TripBoard("WKDY", sc, tz, 0)
    
        try:
            tb.get_boarding( 0 )
            raise Exception( "should have popped error by now" )
        except Exception, ex:
            assert str(ex) == "Index 0 out of bounds"
    
        tb.add_boarding( "fourth", 150 )
        
        assert tb.num_boardings == 1
        assert tb.get_boarding( 0 ) == ('fourth', 150)
        
        tb.add_boarding( "first", 0 )
        assert tb.num_boardings == 2
        
        assert tb.get_boarding( 0 ) == ('first', 0)
        assert tb.get_boarding( 1 ) == ('fourth', 150)
        
        try:
            tb.get_boarding( -1 )
            raise Exception( "should have popped error by now" )
        except Exception, ex:
            assert str(ex) == "Index -1 out of bounds"
            
        try:
            tb.get_boarding( 2 )
            raise Exception( "should have popped error by now" )
        except Exception, ex:
            assert str(ex) == "Index 2 out of bounds"

        tb.add_boarding( "third", 150 )
        assert tb.num_boardings == 3
        
        assert tb.get_boarding( 0 ) == ('first', 0)
        assert tb.get_boarding( 1 ) == ('third', 150)
        assert tb.get_boarding( 2 ) == ('fourth', 150)
        
        try:
            tb.get_boarding( -1 )
            raise Exception( "should have popped error by now" )
        except Exception, ex:
            assert str(ex) == "Index -1 out of bounds"
            
        try:
            tb.get_boarding( 3 )
            raise Exception( "should have popped error by now" )
        except Exception, ex:
            assert str(ex) == "Index 3 out of bounds"
        
        tb.add_boarding( "second", 50 )
        assert tb.num_boardings == 4
        
        assert tb.get_boarding( 0 ) == ('first', 0)
        assert tb.get_boarding( 1 ) == ('second', 50)
        assert tb.get_boarding( 2 ) == ('third', 150) or tb.get_boarding( 2 ) == ('fourth', 150)
        assert tb.get_boarding( 3 ) == ('third', 150) or tb.get_boarding( 3 ) == ('fourth', 150)
        
    def test_add_several_random(self):
        sc = ServiceCalendar()
        sc.add_period( 0, 1*3600*24, ['WKDY','SAT'] )
        tz = Timezone()
        tz.add_period( TimezonePeriod(0, 1*3600*24, 0) )
        
        tb = TripBoard("WKDY", sc, tz, 0)
        
        for i in range(1000):
            tb.add_boarding( str(i), randint(0,10000) )
            
        last_depart = -1
        for i in range(tb.num_boardings):
            trip_id, depart = tb.get_boarding(i)
            assert last_depart <= depart
            last_depart = depart
    
    def test_search_boardings_list_single(self):
        sc = ServiceCalendar()
        sc.add_period( 0, 1*3600*24, ['WKDY','SAT'] )
        tz = Timezone()
        tz.add_period( TimezonePeriod(0, 1*3600*24, 0) )
        
        tb = TripBoard("WKDY", sc, tz, 0)
        
        assert tb.search_boardings_list(0) == 0
        
        tb.add_boarding( "morning", 15 )
        
        assert tb.search_boardings_list(5) == 0
        assert tb.search_boardings_list(15) == 0
        assert tb.search_boardings_list(20) == 1
        
    def test_get_next_boarding_index_single(self):
        sc = ServiceCalendar()
        sc.add_period( 0, 1*3600*24, ['WKDY','SAT'] )
        tz = Timezone()
        tz.add_period( TimezonePeriod(0, 1*3600*24, 0) )
        
        tb = TripBoard("WKDY", sc, tz, 0)
        
        assert tb.get_next_boarding_index(0) == -1
        
        tb.add_boarding( "morning", 15 )
        
        assert tb.get_next_boarding_index(5) == 0
        assert tb.get_next_boarding_index(15) == 0
        assert tb.get_next_boarding_index(20) == -1
        
    def test_get_next_boarding_single(self):
        sc = ServiceCalendar()
        sc.add_period( 0, 1*3600*24, ['WKDY','SAT'] )
        tz = Timezone()
        tz.add_period( TimezonePeriod(0, 1*3600*24, 0) )
        
        tb = TripBoard("WKDY", sc, tz, 0)
        
        assert tb.get_next_boarding(0) == None
        
        tb.add_boarding( "morning", 15 )
        
        assert tb.get_next_boarding(5) == ( "morning", 15 )
        assert tb.get_next_boarding(15) == ( "morning", 15 )
        assert tb.get_next_boarding(20) == None
        
    def test_get_next_boarding_several(self):
        sc = ServiceCalendar()
        sc.add_period( 0, 1*3600*24, ['WKDY','SAT'] )
        tz = Timezone()
        tz.add_period( TimezonePeriod(0, 1*3600*24, 0) )
        
        tb = TripBoard("WKDY", sc, tz, 0)
        
        assert tb.get_next_boarding(0) == None
        
        tb.add_boarding( "1", 15 )
        
        assert tb.get_next_boarding(5) == ( "1", 15 )
        assert tb.get_next_boarding(15) == ( "1", 15 )
        assert tb.get_next_boarding(20) == None
        
        tb.add_boarding( "2", 25 )
        
        assert tb.get_next_boarding(5) == ( "1", 15 )
        assert tb.get_next_boarding(15) == ( "1", 15 )
        assert tb.get_next_boarding(20) == ( "2", 25 )
        assert tb.get_next_boarding(25) == ( "2", 25 )
        assert tb.get_next_boarding(30) == None
        
    def test_walk(self):
        sc = ServiceCalendar()
        sc.add_period( 0, 1*3600*24-1, ['WKDY'] )
        sc.add_period( 1*3600*25, 2*3600*25-1, ['SAT'] )
        tz = Timezone()
        tz.add_period( TimezonePeriod(0, 1*3600*24, 0) )
        
        tb = TripBoard( "WKDY", sc, tz, 0 )
        tb.add_boarding( "1", 50 )
        tb.add_boarding( "2", 100 )
        tb.add_boarding( "3", 200 )
        
        #wrong day
        s = State(1, 1*3600*24)
        ret = tb.walk( s,WalkOptions() )
        assert ret == None
        
        s = State(1, 0)
        ret = tb.walk(s,WalkOptions())
        assert ret.time == 50
        assert ret.weight == 51
        assert ret.num_transfers == 1
        assert ret.dist_walked == 0.0
        
        s = State(1, 2)
        ret = tb.walk(s,WalkOptions())
        assert ret.time == 50
        assert ret.weight == 49
        assert ret.num_transfers == 1
        assert ret.dist_walked == 0.0
        
        s = State(1, 50)
        ret = tb.walk(s,WalkOptions())
        assert ret.time == 50
        assert ret.weight == 1
        assert ret.num_transfers == 1
        assert ret.dist_walked == 0.0
        
        s = State(1, 100)
        ret = tb.walk(s,WalkOptions())
        assert ret.time == 100
        assert ret.weight == 1
        assert ret.num_transfers == 1
        assert ret.dist_walked == 0.0
        
        s = State(1, 200)
        ret = tb.walk(s,WalkOptions())
        assert ret.time == 200
        assert ret.weight == 1
        assert ret.num_transfers == 1
        assert ret.dist_walked == 0.0
        
        s = State(1, 201)
        ret = tb.walk(s,WalkOptions())
        assert ret == None
        
    def test_walk_back(self):
        sc = ServiceCalendar()
        sc.add_period( 0, 1*3600*24-1, ['WKDY'] )
        sc.add_period( 1*3600*25, 2*3600*25-1, ['SAT'] )
        tz = Timezone()
        tz.add_period( TimezonePeriod(0, 1*3600*24, 0) )
        
        tb = TripBoard( "WKDY", sc, tz, 0 )
        tb.add_boarding( "1", 50 )
        tb.add_boarding( "2", 100 )
        tb.add_boarding( "3", 200 )
        
        s = State(1,100)
        ret = tb.walk_back( s, WalkOptions() )
        assert ret.time == 100
        assert ret.weight == 0
        
class TestAlight(unittest.TestCase):
    def test_basic(self):
        sc = ServiceCalendar()
        sc.add_period( 0, 1*3600*24, ['WKDY','SAT'] )
        tz = Timezone()
        tz.add_period( TimezonePeriod(0, 1*3600*24, 0) )
        
        al = Alight("WKDY", sc, tz, 0)
        
        assert al.int_service_id == 0
        assert al.timezone.soul == tz.soul
        assert al.calendar.soul == sc.soul
        assert al.agency == 0
        assert al.overage == 0
        
        assert al.num_alightings == 0
        
        assert al.type == 10
        assert al.soul
        al.destroy()
        assert al.soul == None


    def test_overage(self):
        sc = ServiceCalendar()
        sc.add_period( 0, 1*3600*24, ['WKDY','SAT'] )
        tz = Timezone()
        tz.add_period( TimezonePeriod(0, 1*3600*24, 0) )
        
        al = Alight("WKDY", sc, tz, 0)
        
        assert al.overage == 0
        
        al.add_alighting( "midnight", 24*3600 )
        
        assert al.overage == 0
        
        al.add_alighting( "nightowl1", 24*3600+1 )
        
        assert al.overage == 1
        
        al.add_alighting( "nightowl2", 24*3600+3600 )
        
        assert al.overage == 3600

    def test_alight_over_midnight(self):
        
        sc = ServiceCalendar()
        sc.add_period(0, 1*3600*24, ['WKDY'])
        sc.add_period(1*3600*24,2*3600*24, ['SAT'])
        tz = Timezone()
        tz.add_period( TimezonePeriod(0,2*3600*24,0) )
        
        al = Alight( "WKDY", sc, tz, 0 )
        al.add_alighting( "eleven", 23*3600 )
        al.add_alighting( "midnight", 24*3600 )
        al.add_alighting( "one", 25*3600 )
        al.add_alighting( "two", 26*3600 )
        
        s0 = State(1, 0)
        s1 = al.walk_back(s0,WalkOptions())
        assert s1 == None
        
        s0 = State(1, 23*3600 )
        s1 = al.walk_back(s0,WalkOptions())
        assert s1.weight == 1
        assert s1.service_period(0).service_ids == [0]
        
        s0 = State(1, 24*3600 )
        s1 = al.walk_back(s0,WalkOptions())
        assert s1.weight == 1
        assert s1.service_period(0).service_ids == [1]
        
        s0 = State(1, 25*3600 )
        s1 = al.walk_back(s0,WalkOptions())
        assert s1.time == 25*3600
        assert s1.weight == 1
        assert s1.service_period(0).service_ids == [1]
        
        s0 = State(1, 26*3600 )
        s1 = al.walk_back(s0,WalkOptions())
        assert s1.time == 26*3600
        assert s1.weight == 1
        assert s1.service_period(0).service_ids == [1]
        
        s0 = State(1, 26*3600+1)
        s1 = al.walk_back(s0,WalkOptions())
        assert s1.time == 26*3600
        assert s1.weight == 2
        assert s1.service_period(0).service_ids == [1]

    def test_add_single_trip(self):
        sc = ServiceCalendar()
        sc.add_period( 0, 1*3600*24, ['WKDY','SAT'] )
        tz = Timezone()
        tz.add_period( TimezonePeriod(0, 1*3600*24, 0) )
        
        al = Alight("WKDY", sc, tz, 0)
    
        try:
            al.get_alighting( 0 )
        except Exception, ex:
            assert str(ex) == "Index 0 out of bounds"
    
        al.add_alighting( "morning", 0 )
        
        assert al.num_alightings == 1
        
        assert al.get_alighting( 0 ) == ("morning", 0)
        
        try:
            al.get_alighting( -1 )
        except Exception, ex:
            assert str(ex) == "Index -1 out of bounds"
            
        try:
            al.get_alighting( 1 )
        except Exception, ex:
            assert str(ex) == "Index 1 out of bounds"

    def test_add_several_in_order(self):
        sc = ServiceCalendar()
        sc.add_period( 0, 1*3600*24, ['WKDY','SAT'] )
        tz = Timezone()
        tz.add_period( TimezonePeriod(0, 1*3600*24, 0) )
        
        al = Alight("WKDY", sc, tz, 0)
    
        try:
            al.get_alighting( 0 )
            raise Exception( "should have popped error by now" )
        except Exception, ex:
            assert str(ex) == "Index 0 out of bounds"
    
        al.add_alighting( "first", 0 )
        
        assert al.num_alightings == 1
        assert al.get_alighting( 0 ) == ('first', 0)
        
        al.add_alighting( "second", 50 )
        assert al.num_alightings == 2
        
        assert al.get_alighting( 0 ) == ('first', 0)
        assert al.get_alighting( 1 ) == ('second', 50)
        
        try:
            al.get_alighting( -1 )
            raise Exception( "should have popped error by now" )
        except Exception, ex:
            assert str(ex) == "Index -1 out of bounds"
            
        try:
            al.get_alighting( 2 )
            raise Exception( "should have popped error by now" )
        except Exception, ex:
            assert str(ex) == "Index 2 out of bounds"

        al.add_alighting( "third", 150 )
        assert al.num_alightings == 3
        
        assert al.get_alighting( 0 ) == ('first', 0)
        assert al.get_alighting( 1 ) == ('second', 50)
        assert al.get_alighting( 2 ) == ('third', 150)
        
        try:
            al.get_alighting( -1 )
            raise Exception( "should have popped error by now" )
        except Exception, ex:
            assert str(ex) == "Index -1 out of bounds"
            
        try:
            al.get_alighting( 3 )
            raise Exception( "should have popped error by now" )
        except Exception, ex:
            assert str(ex) == "Index 3 out of bounds"
            
        al.add_alighting( "fourth", 150 )
        assert al.num_alightings == 4
        
        assert al.get_alighting( 0 ) == ('first', 0)
        assert al.get_alighting( 1 ) == ('second', 50)
        assert al.get_alighting( 2 ) == ('third', 150) or al.get_alighting( 2 ) == ('fourth', 150)
        assert al.get_alighting( 3 ) == ('third', 150) or al.get_alighting( 3 ) == ('fourth', 150)

    def test_add_several_out_of_order(self):
        sc = ServiceCalendar()
        sc.add_period( 0, 1*3600*24, ['WKDY','SAT'] )
        tz = Timezone()
        tz.add_period( TimezonePeriod(0, 1*3600*24, 0) )
        
        al = Alight("WKDY", sc, tz, 0)
    
        try:
            al.get_alighting( 0 )
            raise Exception( "should have popped error by now" )
        except Exception, ex:
            assert str(ex) == "Index 0 out of bounds"
    
        al.add_alighting( "fourth", 150 )
        
        assert al.num_alightings == 1
        assert al.get_alighting( 0 ) == ('fourth', 150)
        
        al.add_alighting( "first", 0 )
        assert al.num_alightings == 2
        
        assert al.get_alighting( 0 ) == ('first', 0)
        assert al.get_alighting( 1 ) == ('fourth', 150)
        
        try:
            al.get_alighting( -1 )
            raise Exception( "should have popped error by now" )
        except Exception, ex:
            assert str(ex) == "Index -1 out of bounds"
            
        try:
            al.get_alighting( 2 )
            raise Exception( "should have popped error by now" )
        except Exception, ex:
            assert str(ex) == "Index 2 out of bounds"

        al.add_alighting( "third", 150 )
        assert al.num_alightings == 3
        
        assert al.get_alighting( 0 ) == ('first', 0)
        assert al.get_alighting( 1 ) == ('third', 150)
        assert al.get_alighting( 2 ) == ('fourth', 150)
        
        try:
            al.get_alighting( -1 )
            raise Exception( "should have popped error by now" )
        except Exception, ex:
            assert str(ex) == "Index -1 out of bounds"
            
        try:
            al.get_alighting( 3 )
            raise Exception( "should have popped error by now" )
        except Exception, ex:
            assert str(ex) == "Index 3 out of bounds"
        
        al.add_alighting( "second", 50 )
        assert al.num_alightings == 4
        
        assert al.get_alighting( 0 ) == ('first', 0)
        assert al.get_alighting( 1 ) == ('second', 50)
        assert al.get_alighting( 2 ) == ('third', 150) or al.get_alighting( 2 ) == ('fourth', 150)
        assert al.get_alighting( 3 ) == ('third', 150) or al.get_alighting( 3 ) == ('fourth', 150)

    def test_add_several_random(self):
        sc = ServiceCalendar()
        sc.add_period( 0, 1*3600*24, ['WKDY','SAT'] )
        tz = Timezone()
        tz.add_period( TimezonePeriod(0, 1*3600*24, 0) )
        
        al = Alight("WKDY", sc, tz, 0)
        
        for i in range(1000):
            al.add_alighting( str(i), randint(0,10000) )
            
        last_arrival = -1
        for i in range(al.num_alightings):
            trip_id, arrival = al.get_alighting(i)
            assert last_arrival <= arrival
            last_arrival = arrival
            

    
    def test_search_boardings_list_single(self):
        sc = ServiceCalendar()
        sc.add_period( 0, 1*3600*24, ['WKDY','SAT'] )
        tz = Timezone()
        tz.add_period( TimezonePeriod(0, 1*3600*24, 0) )
        
        al = Alight("WKDY", sc, tz, 0)
        
        assert al.search_alightings_list(0) == 0
        
        al.add_alighting( "morning", 15 )
        
        assert al.search_alightings_list(5) == 0
        assert al.search_alightings_list(15) == 0
        assert al.search_alightings_list(20) == 1
        

        
    def test_get_last_alighting_index_single(self):
        sc = ServiceCalendar()
        sc.add_period( 0, 1*3600*24, ['WKDY','SAT'] )
        tz = Timezone()
        tz.add_period( TimezonePeriod(0, 1*3600*24, 0) )
        
        al = Alight("WKDY", sc, tz, 0)
        
        assert al.get_last_alighting_index(0) == -1
        
        al.add_alighting( "morning", 15 )
        
        assert al.get_last_alighting_index(5) == -1
        assert al.get_last_alighting_index(15) == 0
        assert al.get_last_alighting_index(20) == 0
        
    def test_get_last_alighting_single(self):
        sc = ServiceCalendar()
        sc.add_period( 0, 1*3600*24, ['WKDY','SAT'] )
        tz = Timezone()
        tz.add_period( TimezonePeriod(0, 1*3600*24, 0) )
        
        al = Alight("WKDY", sc, tz, 0)
        
        assert al.get_last_alighting(0) == None
        
        al.add_alighting( "morning", 15 )
        
        assert al.get_last_alighting(5) == None
        assert al.get_last_alighting(15) == ( "morning", 15 )
        assert al.get_last_alighting(20) == ( "morning", 15 )

    def test_get_last_alighting_several(self):
        sc = ServiceCalendar()
        sc.add_period( 0, 1*3600*24, ['WKDY','SAT'] )
        tz = Timezone()
        tz.add_period( TimezonePeriod(0, 1*3600*24, 0) )
        
        al = Alight("WKDY", sc, tz, 0)
        
        assert al.get_last_alighting(0) == None
        
        al.add_alighting( "1", 15 )
        
        assert al.get_last_alighting(5) == None
        assert al.get_last_alighting(15) == ( "1", 15 )
        assert al.get_last_alighting(20) == ( "1", 15 )
        
        al.add_alighting( "2", 25 )
        
        assert al.get_last_alighting(5) == None
        assert al.get_last_alighting(15) == ( "1", 15 )
        assert al.get_last_alighting(20) == ( "1", 15 )
        assert al.get_last_alighting(25) == ( "2", 25 )
        assert al.get_last_alighting(30) == ( "2", 25 )
    

    def test_walk_back(self):
        sc = ServiceCalendar()
        sc.add_period( 0, 1*3600*24-1, ['WKDY'] )
        sc.add_period( 1*3600*25, 2*3600*25-1, ['SAT'] )
        tz = Timezone()
        tz.add_period( TimezonePeriod(0, 1*3600*24, 0) )
        
        al = Alight( "WKDY", sc, tz, 0 )
        al.add_alighting( "1", 50 )
        al.add_alighting( "2", 100 )
        al.add_alighting( "3", 200 )
        
        #wrong day
        s = State(1, 1*3600*24)
        ret = al.walk_back( s,WalkOptions() )
        assert ret == None
        
        s = State(1, 250)
        ret = al.walk_back(s,WalkOptions())
        assert ret.time == 200
        assert ret.weight == 51
        assert ret.num_transfers == 1
        assert ret.dist_walked == 0.0
        
        s = State(1, 248)
        ret = al.walk_back(s,WalkOptions())
        assert ret.time == 200
        assert ret.weight == 49
        assert ret.num_transfers == 1
        assert ret.dist_walked == 0.0
        
        s = State(1, 200)
        ret = al.walk_back(s,WalkOptions())
        assert ret.time == 200
        assert ret.weight == 1
        assert ret.num_transfers == 1
        assert ret.dist_walked == 0.0
        
        s = State(1, 100)
        ret = al.walk_back(s,WalkOptions())
        assert ret.time == 100
        assert ret.weight == 1
        assert ret.num_transfers == 1
        assert ret.dist_walked == 0.0
        
        s = State(1, 50)
        ret = al.walk_back(s,WalkOptions())
        assert ret.time == 50
        assert ret.weight == 1
        assert ret.num_transfers == 1
        assert ret.dist_walked == 0.0
        
        s = State(1, 49)
        ret = al.walk_back(s,WalkOptions())
        assert ret == None
        
    def test_walk(self):
        sc = ServiceCalendar()
        sc.add_period( 0, 1*3600*24-1, ['WKDY'] )
        sc.add_period( 1*3600*25, 2*3600*25-1, ['SAT'] )
        tz = Timezone()
        tz.add_period( TimezonePeriod(0, 1*3600*24, 0) )
        
        al = Alight( "WKDY", sc, tz, 0 )
        al.add_alighting( "1", 50 )
        al.add_alighting( "2", 100 )
        al.add_alighting( "3", 200 )
        
        s = State(1,100)
        ret = al.walk( s, WalkOptions() )
        assert ret.time == 100
        assert ret.weight == 0

        
class TestCrossing(unittest.TestCase):
    
    def test_basic(self):
        
        cr = Crossing(10)
        
        assert cr
        assert cr.soul
        assert cr.crossing_time == 10
        
    def test_walk(self):
        
        cr = Crossing(10)
        
        s = State(1, 0)
        ret = cr.walk(s,WalkOptions())
        assert ret.time == 10
        assert ret.weight == 10
        
    def test_walk_back(self):
        
        cr = Crossing(10)
        
        s = State(1, 10)
        ret = cr.walk_back(s, WalkOptions())
        
        assert ret.time == 0
        assert ret.weight == 10
        
"""class TestAlight(unittest.TestCase):
    
    def test_basic(self):
        
        al = Alight()
        
        assert al
        assert al.soul
        
    def test_walk(self):
        
        al = Alight()
        
        s = State(1, 0)
        ret = al.walk(s,WalkOptions())
        assert ret.time == 0
        assert ret.weight == 0"""

class TestHeadwayBoard(unittest.TestCase):
    def test_basic(self):
        sc = ServiceCalendar()
        sc.add_period( 0, 1*3600*24, ['WKDY','SAT'] )
        tz = Timezone()
        tz.add_period( TimezonePeriod(0, 1*3600*24, 0) )
        
        hb = HeadwayBoard("WKDY", sc, tz, 0, "hwtrip1", 0, 1000, 100)
        
        assert hb.calendar.soul == sc.soul
        assert hb.timezone.soul == tz.soul
        
        assert hb.agency == 0
        assert hb.int_service_id == 0
        
        assert hb.trip_id == "hwtrip1"
        
        assert hb.start_time == 0
        assert hb.end_time == 1000
        assert hb.headway_secs == 100
        
        hb.destroy()
        
    def test_walk(self):
        sc = ServiceCalendar()
        sc.add_period( 0, 1*3600*24, ['WKDY'] )
        tz = Timezone()
        tz.add_period( TimezonePeriod(0, 1*3600*24, 0) )
        
        hb = HeadwayBoard("WKDY", sc, tz, 0, "tr1", 200, 1000, 50)
        
        s0 = State(1,0)
        s1 = hb.walk(s0,WalkOptions())
        assert s1.time == 250
        assert s1.weight == 251
        
        s0 = State(1,200)
        s1 = hb.walk(s0,WalkOptions())
        assert s1.time == 250
        assert s1.weight == 51
        
        s0 = State(1, 500)
        s1 = hb.walk(s0,WalkOptions())
        assert s1.time == 550
        assert s1.weight == 51
        
        s0 = State(1, 1000)
        s1 = hb.walk(s0,WalkOptions())
        assert s1.time == 1050
        assert s1.weight == 51
        
        s0 = State(1, 1001)
        s1 = hb.walk(s0,WalkOptions())
        assert s1 == None
        
    def test_walk_back(self):
        sc = ServiceCalendar()
        sc.add_period( 0, 1*3600*24, ['WKDY'] )
        tz = Timezone()
        tz.add_period( TimezonePeriod(0, 1*3600*24, 0) )
        
        hb = HeadwayBoard("WKDY", sc, tz, 0, "tr1", 200, 1000, 50)
        
        s0 = State(1,0)
        s1 = hb.walk(s0, WalkOptions())
        s2 = hb.walk_back(s1, WalkOptions())
        assert s2.trip_id == None
        
    def test_tripboard_over_midnight(self):
        
        sc = ServiceCalendar()
        sc.add_period(0, 1*3600*24, ['WKDY'])
        sc.add_period(1*3600*24,2*3600*24, ['SAT'])
        tz = Timezone()
        tz.add_period( TimezonePeriod(0,2*3600*24,0) )
        
        hb = HeadwayBoard( "WKDY", sc, tz, 0, "owl", 23*3600, 26*3600, 100 )
        
        s0 = State(1, 0)
        s1 = hb.walk(s0,WalkOptions())
        assert s1.weight == 82901
        assert s1.service_period(0).service_ids == [0]
        
        s0 = State(1, 23*3600 )
        s1 = hb.walk(s0,WalkOptions())
        assert s1.weight == 101
        assert s1.service_period(0).service_ids == [0]
        
        s0 = State(1, 24*3600 )
        s1 = hb.walk(s0,WalkOptions())
        assert s1.weight == 101
        assert s1.service_period(0).service_ids == [1]
        
        s0 = State(1, 25*3600 )
        s1 = hb.walk(s0,WalkOptions())
        assert s1.time == 25*3600+100
        assert s1.weight == 101
        assert s1.service_period(0).service_ids == [1]
        
        s0 = State(1, 26*3600 )
        s1 = hb.walk(s0,WalkOptions())
        assert s1.time == 26*3600+100
        assert s1.weight == 101
        assert s1.service_period(0).service_ids == [1]
        
        s0 = State(1, 26*3600+1)
        s1 = hb.walk(s0,WalkOptions())
        assert s1 == None
        
class TestHeadwayAlight(unittest.TestCase):
    def test_basic(self):
        sc = ServiceCalendar()
        sc.add_period( 0, 1*3600*24, ['WKDY','SAT'] )
        tz = Timezone()
        tz.add_period( TimezonePeriod(0, 1*3600*24, 0) )
        
        ha = HeadwayAlight("WKDY", sc, tz, 0, "hwtrip1", 0, 1000, 100)
        
        assert ha.calendar.soul == sc.soul
        assert ha.timezone.soul == tz.soul
        
        assert ha.agency == 0
        assert ha.int_service_id == 0
        
        assert ha.trip_id == "hwtrip1"
        
        assert ha.start_time == 0
        assert ha.end_time == 1000
        assert ha.headway_secs == 100
        
        ha.destroy()
        
    def test_walk_back(self):
        sc = ServiceCalendar()
        sc.add_period( 0, 1*3600*24, ['WKDY'] )
        tz = Timezone()
        tz.add_period( TimezonePeriod(0, 1*3600*24, 0) )
        
        ha = HeadwayAlight("WKDY", sc, tz, 0, "tr1", 200, 1000, 50)
        
        # 200 after end of headway
        s0 = State(1,1200)
        s1 = ha.walk_back(s0,WalkOptions())
        assert s1.time == 1000
        assert s1.weight == 201
        
        # at very end of the headway
        s0 = State(1,1000)
        s1 = ha.walk_back(s0,WalkOptions())
        assert s1.time == 1000
        assert s1.weight == 1
        
        # in the middle of headway period
        s0 = State(1, 500)
        s1 = ha.walk_back(s0,WalkOptions())
        assert s1.time == 500
        assert s1.weight == 1
        
        # at the very beginning of the headway period
        s0 = State(1, 200)
        s1 = ha.walk_back(s0,WalkOptions())
        assert s1.time == 200
        assert s1.weight == 1
        
        # before beginning of headway period
        s0 = State(1, 199)
        s1 = ha.walk_back(s0,WalkOptions())
        assert s1 == None
        
    def test_walk(self):
        sc = ServiceCalendar()
        sc.add_period( 0, 1*3600*24, ['WKDY'] )
        tz = Timezone()
        tz.add_period( TimezonePeriod(0, 1*3600*24, 0) )
        
        ha = HeadwayAlight("WKDY", sc, tz, 0, "tr1", 200, 1000, 50)
        
        s0 = State(1,0)
        s1 = ha.walk(s0, WalkOptions())
        assert s1.trip_id == None
        
    def test_headwayalight_over_midnight(self):
        
        sc = ServiceCalendar()
        sc.add_period(0, 1*3600*24, ['WKDY'])
        sc.add_period(1*3600*24,2*3600*24, ['SAT'])
        tz = Timezone()
        tz.add_period( TimezonePeriod(0,2*3600*24,0) )
        
        ha = HeadwayAlight( "WKDY", sc, tz, 0, "owl", 23*3600, 26*3600, 100 )
        
        # just past the end
        s0 = State(1, 26*3600+100)
        s1 = ha.walk_back(s0,WalkOptions())
        assert s1.weight == 101
        assert s1.service_period(0).service_ids == [1]
        
        # right at the end
        s0 = State(1, 26*3600 )
        s1 = ha.walk_back(s0,WalkOptions())
        assert s1.weight == 1
        assert s1.service_period(0).service_ids == [1]
        
        # in the middle, over midnight
        s0 = State(1, 25*3600 )
        s1 = ha.walk_back(s0,WalkOptions())
        assert s1.time == 25*3600
        assert s1.weight == 1
        assert s1.service_period(0).service_ids == [1]
        
        # in the middle, at midnight
        s0 = State(1, 24*3600 )
        s1 = ha.walk_back(s0,WalkOptions())
        assert s1.weight == 1
        assert s1.service_period(0).service_ids == [1]
        
        #before midnight, at the beginning
        s0 = State(1, 23*3600 )
        s1 = ha.walk_back(s0,WalkOptions())
        assert s1.time == 23*3600
        assert s1.weight == 1
        assert s1.service_period(0).service_ids == [0]
        
        s0 = State(1, 23*3600-1)
        s1 = ha.walk_back(s0,WalkOptions())
        assert s1 == None
        
class TestWalkOptions(unittest.TestCase):
    def test_basic(self):
        wo = WalkOptions()
        
        assert wo
        
        assert wo.transfer_penalty == 0
        assert wo.turn_penalty == 0
        assert wo.walking_speed*100//1 == 85.0
        assert wo.walking_reluctance == 1.0
        assert wo.max_walk == 10000
        assert round(wo.walking_overage,3) == 0.1
        assert round(wo.uphill_slowness,3) == 0.08
        assert round(wo.downhill_fastness,3) == 1.96
        assert round(wo.hill_reluctance,3) == 1.5
        
        wo.transfer_penalty = 50
        assert wo.transfer_penalty == 50
        
        wo.turn_penalty = 3
        assert wo.turn_penalty == 3
        
        wo.walking_speed = 1.05
        assert round(wo.walking_speed*100) == 105.0
        
        wo.walking_reluctance = 2.0
        assert wo.walking_reluctance == 2.0
        
        wo.max_walk = 100
        assert wo.max_walk == 100
        
        wo.walking_overage = 1.0
        assert wo.walking_overage == 1.0
        
        wo.uphill_slowness = 1.5
        assert wo.uphill_slowness == 1.5
        
        wo.downhill_fastness = 3.4
        assert round(wo.downhill_fastness,3) == 3.4
        
        wo.hill_reluctance = 1.4
        assert round(wo.hill_reluctance,3) == 1.4
        
        wo.destroy()
        assert wo.soul == None
        
    def test_from_ptr(self):
        wo = WalkOptions()
        wo.transfer_penalty = 10
        wo1 = WalkOptions.from_pointer(wo.soul)
        assert wo.transfer_penalty == wo1.transfer_penalty
        assert wo1.soul == wo.soul
        wo.destroy()
        
class TestEdge(unittest.TestCase):
    def test_basic(self):
        v1 = Vertex( "A" )
        v2 = Vertex( "B" )
        e1 = Edge( v1, v2, Street( "atob", 10.0 ) )

        assert e1.enabled == True
        
        e1.enabled = False
        assert e1.enabled == False
        
    def test_walk(self):
        v1 = Vertex( "A" )
        v2 = Vertex( "B" )
        e1 = Edge( v1, v2, Street( "atob", 10.0 ) )
        
        assert e1.walk( State(0,0), WalkOptions() ) is not None
        assert e1.walk( State(0,0), WalkOptions() ).weight == 11
        
    def test_disable(self):
        v1 = Vertex( "A" )
        v2 = Vertex( "B" )
        e1 = Edge( v1, v2, Street( "atob", 10.0 ) )
        
        assert e1.walk( State(0,0), WalkOptions() ) is not None
        assert e1.walk( State(0,0), WalkOptions() ).weight == 11
        
        e1.enabled = False
        
        assert e1.walk( State(0,0), WalkOptions() ) == None
        
        gg = Graph()
        gg.add_vertex( "A" )
        gg.add_vertex( "B" )
        heavy = Street( "Heavy", 100 )
        light = Street( "Light", 1 )
        gg.add_edge( "A", "B", heavy )
        gg.add_edge( "A", "B", light )
        
        assert gg.shortest_path_tree( "A", "B", State(0,0), WalkOptions() ).path("B")[1][0].payload.name == "Light"
        
        lightedge = gg.get_vertex("A").outgoing[0]
        lightedge.enabled = False
        
        assert gg.shortest_path_tree( "A", "B", State(0,0), WalkOptions() ).path("B")[1][0].payload.name == "Heavy"
        
    def test_disable_vertex(self):
        gg = Graph()
        gg.add_vertex( "A" )
        gg.add_vertex( "B" )
        gg.add_vertex( "C" )
        gg.add_vertex( "D" )
        gg.add_edge( "A", "B", Street( "atob", 1 ) )
        gg.add_edge( "B", "D", Street( "btod", 1 ) )
        gg.add_edge( "A", "C", Street( "atoc", 1 ) )
        gg.add_edge( "C", "D", Street( "ctod", 1 ) )
        
        for edge in gg.get_vertex("B").outgoing:
            assert edge.enabled == True
        for edge in gg.get_vertex("B").incoming:
            assert edge.enabled == True
            
        gg.set_vertex_enabled( "B", False )
        
        for edge in gg.get_vertex("B").outgoing:
            assert edge.enabled == False
        for edge in gg.get_vertex("B").incoming:
            assert edge.enabled == False
            
        for edge in gg.get_vertex("C").outgoing:
            assert edge.enabled == True
        for edge in gg.get_vertex("C").incoming:
            assert edge.enabled == True
            
        gg.set_vertex_enabled( "B", True )
        
        for edge in gg.get_vertex("B").outgoing:
            assert edge.enabled == True
        for edge in gg.get_vertex("B").incoming:
            assert edge.enabled == True
        
        
class TestGraphDatabase:
    def test_basic(self):
        g = Graph()
        g.add_vertex("A")
        g.add_vertex("B")
        g.add_edge("A", "B", Link())
        g.add_edge("A", "B", Street("foo", 20.0))
        gdb_file = os.path.dirname(__file__) + "unit_test.db"
        if os.path.exists(gdb_file):
            os.remove(gdb_file)        
        gdb = GraphDatabase(gdb_file)
        gdb.populate(g)
        
        list(gdb.execute("select * from resources"))
        assert "A" in list(gdb.all_vertex_labels())
        assert "B" in list(gdb.all_vertex_labels())
        assert glen(gdb.all_edges()) == 2
        assert glen(gdb.all_outgoing("A")) == 2
        assert glen(gdb.all_outgoing("B")) == 0
        assert glen(gdb.all_incoming("A")) == 0
        assert glen(gdb.all_incoming("B")) == 2
        assert glen(gdb.resources()) == 0
        assert gdb.num_vertices() == 2
        assert gdb.num_edges() == 2
        
        g.destroy()
        g = gdb.incarnate()
        
        list(gdb.execute("select * from resources"))
        assert "A" in list(gdb.all_vertex_labels())
        assert "B" in list(gdb.all_vertex_labels())
        assert glen(gdb.all_edges()) == 2
        assert glen(gdb.all_outgoing("A")) == 2
        assert glen(gdb.all_outgoing("B")) == 0
        assert glen(gdb.all_incoming("A")) == 0
        assert glen(gdb.all_incoming("B")) == 2
        assert glen(gdb.resources()) == 0
        assert gdb.num_vertices() == 2
        assert gdb.num_edges() == 2
        
class TestCombination(unittest.TestCase):
    def test_basic(self):
        s1 = Street( "A", 1 )
        c0 = Combination( 1 )
        c0.add( s1 )
        
        assert c0.__class__ == Combination
        assert c0.get( -1 ) == None
        assert c0.get( 0 ).__class__ == Street
        assert c0.get( 1 ) == None
        
        assert c0.walk( State(0,0), WalkOptions() ).weight == 1
        
        s2 = Street( "B", 2 )
        c1 = Combination( 2 )
        c1.add( s1 )
        c1.add( s2 )
        
        assert c1.__class__ == Combination
        assert c1.get( -1 ) == None
        assert c1.get( 0 ).__class__ == Street
        assert c1.get( 0 ).name == "A"
        assert c1.get( 1 ).__class__ == Street
        assert c1.get( 1 ).name == "B"
        assert c1.get( 2 ) == None
        
        assert c1.walk( State(0,0), WalkOptions() ).weight == 3
        assert c1.walk_back( State(0, 100), WalkOptions() ).weight == 3
        
        s3 = Street( "C", 3 )
        
        c2 = Combination( 3 )
        c2.add( s1 )
        c2.add( s2 )
        c2.add( s3 )
        
        assert c2.walk( State(0,0), WalkOptions() ).weight == 6
        assert c2.walk_back( State(0,100), WalkOptions() ).weight == 6
        
        c3 = Combination( 2 )
        c3.add( c1 )
        c3.add( s3 )
        
        assert c3.walk( State(0,0), WalkOptions() ).weight == 6
        assert c3.walk_back( State(0,100), WalkOptions() ).weight == 6
        
        s1.destroy()
        s2.destroy()
        s3.destroy()
        c1.destroy()
        c2.destroy()


class TestCH( unittest.TestCase ):
    def test_basic(self):
        gup = Graph()
        gdown = Graph()
        
        ch = ContractionHierarchy(gup, gdown)
        assert ch.soul
        
        assert ch.upgraph.soul == gup.soul
        assert ch.downgraph.soul == gdown.soul
        
def glen(gen):
    return len(list(gen))

if __name__ == '__main__':
    tl = unittest.TestLoader()
    
    testables = [\
                 #TestGraph,
                 #TestGraphPerformance,
                 #TestShortestPathTree,
                 #TestEdge,
                 #TestState,
                 #TestPyPayload,
                 #TestLink,
                 #TestWait,
                 TestStreet,
                 #TestHeadway,
                 #TestListNode,
                 #TestVertex,
                 #TestSPTVertex,
                 #TestServicePeriod,
                 #TestServiceCalendar,
                 #TestEngine,
                 #TestTimezone,
                 #TestTimezonePeriod,
                 #TestTripBoard,
                 #TestCrossing,
                 #TestAlight,
                 #TestHeadwayBoard,
                 #TestHeadwayAlight,
                 #TestWalkOptions,
                 #TestElapseTime,
                 #TestCombination,
                 #TestCH,
                 ]

    for testable in testables:
        suite = tl.loadTestsFromTestCase(testable)
        unittest.TextTestRunner(verbosity=2).run(suite)
<|MERGE_RESOLUTION|>--- conflicted
+++ resolved
@@ -237,11 +237,7 @@
         g.add_edge( "B", "C", Street( "BC", 1 ) )
         g.add_edge( "C", "D", Street( "CD", 1 ) )
         
-<<<<<<< HEAD
         spt = g.shortest_path_tree_retro( "A", "D", State(g.numagencies,10000), WalkOptions() )
-=======
-        spt = g.shortest_path_tree_retro( "A", "D", State(g.numagencies,1000), WalkOptions() )
->>>>>>> eac7a77b
         
         assert spt.get_vertex( "A" ).state.time
         
@@ -474,14 +470,9 @@
         
         vertices, edges = spt.path( vBeaconAve )
         
-<<<<<<< HEAD
-        assert spt.get_vertex("53072051").state.time == 31439
-        assert spt.get_vertex("53072051").state.weight == 17311963
-=======
         assert spt.get_vertex("53072051").payload.time == 31439
         assert spt.get_vertex("53072051").payload.weight == 17311963
         assert spt.get_vertex("53072051").payload.dist_walked == 26774.100248
->>>>>>> eac7a77b
         
         assert( False not in [l==r for l,r in zip( [v.label for v in vertices], idealVertices )] )
         assert( False not in [l==r for l,r in zip( [e.payload.name for e in edges], idealEdges )] )
