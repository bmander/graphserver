# GRAPHSERVER

## OVERVIEW 

Graphserver is a multi-modal trip planner. Graphserver supports transit modes
through GTFS, and street-based modes through OSM.

The core graphserver library has Python bindings which provide easy construction, 
storage, and analysis of graph objects.

Learn more about Graphserver at [http://graphserver.github.com/graphserver/](http://graphserver.github.com/graphserver/)

## INSTALLATION

### Build

**Note: The build process requires two steps to resolve linking issues with inline functions.**

#### Step 1: Build the core C library
```bash
cd core
cmake -S . -B build
cmake --build build
sudo cmake --install build
```

#### Step 2: Install Python bindings
```bash
cd pygs
pip install .
```

**For development installation (editable):**
```bash
cd pygs
pip install -e .[dev]
```

This installs the Python package and command-line tools. The tools are installed to your Python environment's bin directory.

### Verification

After successful installation, verify all components work:

```bash
# Test core import
python3 -c "import graphserver.core; print('Core module: OK')"

# Test graph creation
python3 -c "import graphserver.core; g = graphserver.core.Graph(); print('Graph creation: OK')"

# Check installed tools
which gs
```

## TOOLS

<<<<<<< HEAD
#### gs compile gtfs
Create a GTFSDatabase (sqlite3 db) from a GTFS zip file
    $ gs compile gtfs google_transit.zip google_transit.gtfsdb

#### gs compile osm
Create an OSM database (sqlite3 db) from an OSM XML file
    $ gs compile osm map.osm map.osmdb

#### gs new
Create a new graph file
    $ gs new foobar.gdb

#### gs import osm
Import an OSM database to a graph file
    $ gs import osm foobar.gdb map.osmdb

#### gs import gtfs
Import a GTFS database to a graph file
    $ gs import gtfs foobar.gdb google_transit.gtfsdb

#### gs link
Link OSM vertices to GTFS vertices to enable multimodal trip planning
    $ gs link foobar.gdb map.osmdb google_transit.gtfsdb

#### gs_osmfilter: run one of the filter classes from graphserver.ext.osm.osmfilters on an OSMDB instance
    $ gs_osmfilter <Filter Name> <run|rerun|visualize> <osmdb_file> [<filter args> ...]
   
## Building just the C .dll/.so

Provides the core DLL for routing. It is not necessary to manually build this if
using the Python bindings.

Build:
    $ cd core
    $ cmake -S . -B build
    $ cmake --build build
=======
#### `gs_gtfsdb_compile`
Create a GTFSDatabase (sqlite3 db) from a GTFS zip file
```bash
gs_gtfsdb_compile google_transit.zip google_transit.gtfsdb
```

#### `gs_osmdb_compile`
Create a OSM database (sqlite3 db) from an OSM xml file
```bash
gs_osmdb_compile map.osm map.osmdb
```

#### `gs_new`
Create a new graph file
```bash
gs_new foobar.gdb
```

#### `gs_import_osm`
Import an OSM database to a graph file
```bash
gs_import_osm foobar.gdb map.osmdb
```

#### `gs_import_gtfs`
Import a GTFS database to a graph file
```bash
gs_import_gtfs foobar.gdb google_transit.gtfsdb
```

#### `gs_link_osm_gtfs`
Link OSM vertices to GTFS vertices to enable multimodal trip planning
```bash
gs_link_osm_gtfs foobar.gdb map.osmdb google_transit.gtfsdb
```
>>>>>>> 6b5ce61c

#### `gs_osmfilter`
Run one of the filter classes from `graphserver.ext.osm.osmfilters` on an OSMDB instance
```bash
gs_osmfilter <Filter Name> <run|rerun|visualize> <osmdb_file> [<filter args> ...]
```
 <|MERGE_RESOLUTION|>--- conflicted
+++ resolved
@@ -55,80 +55,41 @@
 
 ## TOOLS
 
-<<<<<<< HEAD
-#### gs compile gtfs
-Create a GTFSDatabase (sqlite3 db) from a GTFS zip file
-    $ gs compile gtfs google_transit.zip google_transit.gtfsdb
-
-#### gs compile osm
-Create an OSM database (sqlite3 db) from an OSM XML file
-    $ gs compile osm map.osm map.osmdb
-
-#### gs new
-Create a new graph file
-    $ gs new foobar.gdb
-
-#### gs import osm
-Import an OSM database to a graph file
-    $ gs import osm foobar.gdb map.osmdb
-
-#### gs import gtfs
-Import a GTFS database to a graph file
-    $ gs import gtfs foobar.gdb google_transit.gtfsdb
-
-#### gs link
-Link OSM vertices to GTFS vertices to enable multimodal trip planning
-    $ gs link foobar.gdb map.osmdb google_transit.gtfsdb
-
-#### gs_osmfilter: run one of the filter classes from graphserver.ext.osm.osmfilters on an OSMDB instance
-    $ gs_osmfilter <Filter Name> <run|rerun|visualize> <osmdb_file> [<filter args> ...]
-   
-## Building just the C .dll/.so
-
-Provides the core DLL for routing. It is not necessary to manually build this if
-using the Python bindings.
-
-Build:
-    $ cd core
-    $ cmake -S . -B build
-    $ cmake --build build
-=======
-#### `gs_gtfsdb_compile`
+#### `gs compile gtfs`
 Create a GTFSDatabase (sqlite3 db) from a GTFS zip file
 ```bash
-gs_gtfsdb_compile google_transit.zip google_transit.gtfsdb
+gs compile gtfs google_transit.zip google_transit.gtfsdb
 ```
 
-#### `gs_osmdb_compile`
-Create a OSM database (sqlite3 db) from an OSM xml file
+#### `gs compile osm`
+Create an OSM database (sqlite3 db) from an OSM XML file
 ```bash
-gs_osmdb_compile map.osm map.osmdb
+gs compile osm map.osm map.osmdb
 ```
 
-#### `gs_new`
+#### `gs new`
 Create a new graph file
 ```bash
-gs_new foobar.gdb
+gs new foobar.gdb
 ```
 
-#### `gs_import_osm`
+#### `gs import osm`
 Import an OSM database to a graph file
 ```bash
-gs_import_osm foobar.gdb map.osmdb
+gs import osm foobar.gdb map.osmdb
 ```
 
-#### `gs_import_gtfs`
+#### `gs import gtfs`
 Import a GTFS database to a graph file
 ```bash
-gs_import_gtfs foobar.gdb google_transit.gtfsdb
+gs import gtfs foobar.gdb google_transit.gtfsdb
 ```
 
-#### `gs_link_osm_gtfs`
+#### `gs link`
 Link OSM vertices to GTFS vertices to enable multimodal trip planning
 ```bash
-gs_link_osm_gtfs foobar.gdb map.osmdb google_transit.gtfsdb
+gs link foobar.gdb map.osmdb google_transit.gtfsdb
 ```
->>>>>>> 6b5ce61c
 
 #### `gs_osmfilter`
 Run one of the filter classes from `graphserver.ext.osm.osmfilters` on an OSMDB instance
